# Contributing to Reactor

:+1::tada: First off, thanks for taking the time to contribute! :tada::+1:

This document gives you guidelines and pointers at how you should approach contributing.
Start here:

 - [Do you have a question?](#question-do-you-have-a-question)
 - [Did you find a bug?](#beetle-did-you-find-a-bug)
 - [Did you write a patch that fixes a bug?](#wrench-did-you-write-a-patch-that-fixes-a-bug)
 - [Do you intend to add a new feature or change an existing one?](#mag-do-you-intend-to-add-a-new-feature-or-change-an-existing-one)
 - [Code style](#art-code-style)
 - [PR and commit style](#sparkles-pr-and-commit-style)
 - > be sure to at least look at the [Commit Message Convention](#black_nib-commit-message-convention)
 - [More details](#speech_balloon-more-details)
 - [Learning more about the tools we use](#mortar_board-learning-more-about-the-tools-we-use)

The Reactor team appreciates your contributing effort! :heart: :heart: :heart:

## :question: Do you have a question?

> Search Stack Overflow first; discuss if necessary

If you're unsure why something isn't working or wondering if there is a better
way of doing it please check on Stack Overflow first and if necessary start
a discussion. Use the [`project-reactor`](https://stackoverflow.com/questions/tagged/project-reactor) tag for that purpose.

If you prefer real-time discussion, we also have a [Gitter channel](https://gitter.im/reactor/reactor).

## :beetle: Did you find a bug?

 - **Do not open a GitHub issue if the bug is a security vulnerability in Reactor**: disclose it by following the [CVE process](https://pivotal.io/security) (we share this one with Spring)
 - **Ensure the bug was not already reported**: Do a bit of searching
in our [Issues](https://github.com/reactor/reactor-core/issues/) to see if you
can find something similar
 - If you don't find something similar, **open a [new issue](http://github.com/reactor/reactor-core/issues/new)**.
 Be sure to follow the template and to include a title and clear description.
 Add as much relevant information as possible, and a code sample or an executable test case demonstrating the expected behavior that is not occurring

## :wrench: Did you write a patch that fixes a bug?

 - _Unless the fix is trivial_ (typo, cosmetic changes that don't modify the behavior, ...), there **should be an issue** associated with it.See [Did you find a bug?](#beetle-did-you-find-a-bug).
 - Wait for **issue triage** before you start coding. This will determine from which branch to start. See [Starting from the right branch](#starting-from-the-right-branch) section for more details
 - Be sure to **[sign](https://cla.pivotal.io/sign/spring) the Contributor Licence Agreement(CLA)**. A bot will remind you about that anyway. The CLA form integrates with GitHub, just follow the steps
 - Try to create a branch with a **meaningful name** (see hints [here](#creating-a-branch-with-representative-name))
 - Work on your change. Be sure to include **JUnit test cases**, this will greatly help maintainers while reviewing your change
 - **Run all tests locally** prior to submission: `./gradlew check`
 - Finally, you're **ready to submit** your Pull-Request :+1:

## :mag: Do you intend to add a new feature or change an existing one?
 - Again, **search for similar suggestions** in existing issues (including closed ones)
 - If nothing like that has been suggested before, **discuss it in a new issue first**
 - If you gather positive feedback, **work on the change** following the guideline [above](#wrench-did-you-write-a-patch-that-fixes-a-bug)

## :art: Code style
The Reactor code style can be [imported into your IDE](#importing-and-following-the-reactor-code-style).

Please carefully follow the whitespace and formatting conventions already
present in the codebase. Here is a short summary of the style:

1. Tabs, not spaces
1. Unix (LF), not DOS (CRLF) line endings
1. Eliminate all trailing whitespace
1. Wrap Javadoc at 90 characters
1. Aim to wrap code at 90 characters, but favor readability over wrapping
1. Preserve existing formatting; i.e. do not reformat code for its own sake
1. Search the codebase using `git grep` and other tools to discover common
    naming conventions, etc.
1. Latin-1 (ISO-8859-1) encoding for Java sources; use `native2ascii` to convert
    if necessary
1. Open brackets on same line, close brackets isolated on a dedicated new line


## :sparkles: PR and commit style

 - **Commit early and commit often**. Try to still have **descriptive commit messages** though. This helps during the review process, to see through which steps and train of thought you went
 - Once submitted, the review and discussion starts. If necessary, make adjustments in **further commits**
 - Use your **real name** in commits (see [configuration hints](#using-real-names))
 - _Once the PR is **approved**_ :white_check_mark: , clean up and **prepare for merge** (see [From PR to master](#from-pr-to-master))

### From PR to `master`
For each PR, there will generally be **a single commit** that goes into `master`. We will try to use the `squash-and-merge` strategy on GitHub to that effect, but if you do that yourself once the PR is approved, it's even better :heart:

Another case where your help is needed in preparing for merge is **if your PR has a few logical changes**, and you'd like to have as many commits.
(Note that if you have more than, say, 3 of these, it's probably that you actually need to do several PRs).
If you want us to rebase-and-merge, you'll need to let us know and to perform a manual `git rebase -i BASE_BRANCH` in order to prepare the commits.
You'll probably need to at least squash intermediate commits from the "commit early and often" side of things, and to ensure that the final commits all follow the message convention.


### :black_nib: Commit Message Convention
We use the following convention for commit message title and body:

```
PREFIX DESCRIPTION

Longer description of the content of the commit and/or context of the
changed, hard-wrapped at 72 characters
```

 - `PREFIX` is either a `[TAG]` or a more conventional `fix #ISSUE`:
    - `[TAG]` is for smaller commits that don't have an issue. We notably use `[test]` for test amendments, `[doc]` for small docs changes like typos, `[build]` for fixes to the CI configuration.
    - most of the time, there should be an issue referenced instead. We prefix with the keyword `fix` so that GitHub will close the issue once the PR is merged. If the PR is a preparation or a follow-up, use `see #ISSUE` instead (eg. `fix #1226` vs `see #1226`). 
 - `DESCRIPTION` should be a short but meaningful description of the fix, preferably under 50 chars (the whole title line should NOT go over 72 chars)


## :speech_balloon: More details

### Starting from the right branch

Issues are useful before opening a pull-request because they allow the Reactor
team to do some triage, answer questions and help with designing a fix.

Additionally, during the triage process the team will evaluate the criticality
of the reported issue and decide wether or not it should also be fixed in current
maintenance branche(s).

If this is the case, the fix should be implemented against the earliest relevant
maintenance branch, which will be indicated in the issue as the _milestone_.

For instance, if an issue should be fixed in both 3.1 and 3.2, the later being
developed on master, the fix PR should be opened against `3.1.x` (and the issue
will be triaged into `3.1.x Maintenance Backlog`).

If on the other hand the issue should only be fixed in the next feature release,
it will be affected to the `Backlog` triage milestone and should be developed
against `master`.

### Creating a branch with representative name

Branches used when submitting pull requests should preferably be named
according to the `xxx-shortDescription` convention:

 - `xxx` is the github issue number
 - use a `-` separator, at least after issue number
 - `shortDescription` should be a few representative words about the issue
 
For example: `1226-lastOnEmptyCallable`.


### More about commits

#### Message convention
Here is a more detailed example of the commit message convention:

```
    fix #ISSUE Prefer short (50 chars) summary of changes

    More detailed explanatory text, if necessary. Wrap it to about 72
    characters or so. In some contexts, the first line is treated as the
    subject of an email and the rest of the text as the body. The blank
    line separating the summary from the body is critical (unless you omit
    the body entirely); tools like rebase can get confused if you run the
    two together.

    Further paragraphs come after blank lines.

     - Bullet points are okay, too

     - Typically a hyphen or asterisk is used for the bullet, preceded by a
       single space, with blank lines in between, but conventions vary here

    Related Issues: #1234, gh-1235
```


1. Use imperative statements in the subject line, e.g. "Fix broken Javadoc link".
1. Begin the DESCRIPTION with a capitalized verb, e.g. "Add, Prune, Fix,
    Introduce, Avoid, etc."
1. Prefix the subject line with "fix #XXX " if the commit is fixing issue XXX (or
    replace "fix" with "see" if it is only related to an issue without closing it)
1. Do not end the subject line with a period.
1. Restrict the subject line to 72 characters or less.
1. Wrap lines in the body at 72 characters or less.
1. In the body of the commit message, explain how things worked before this
    commit, what has changed, and how things work now.

#### Using real names
Please configure git to use your real first and last name for any commits you
intend to submit as pull requests. For example, this is not acceptable:

    Author: Nickname <user@mail.com>

Rather, please include your first and last name, properly capitalized, as
submitted against the Spring Individual Contributor License Agreement (ICLA):

    Author: First Last <user@mail.com>

This helps ensure traceability against the ICLA and also goes a long way to
ensuring useful output from tools like `git shortlog` and others.

You can configure this via the account admin area in GitHub (useful for
fork-and-edit cases); _globally_ on your machine with

    git config --global user.name "First Last"
    git config --global user.email user@mail.com

or _locally_ for the `reactor-core` repository only by omitting the
'--global' flag:

    cd reactor-core
    git config user.name "First Last"
    git config user.email user@mail.com
    
### Importing and following the Reactor Code Style

Using your IDE code style support:

Eclipse users can import the content of `$PROJECT_DIR/codequality/eclipse`

IntelliJ users can import the xml from `$PROJECT_DIR/codequality/idea`.

IntelliJ users: If your IDE doesn't support import of xml files
(versions prior to 2016.1) you can copy manually into
`$HOME/.IntelliJIdea{version}/codestyles`

#### Add Apache license header to all new classes

```java
/*
 * Copyright (c) 2011-2018 Pivotal Software Inc, All Rights Reserved.
 *
 * Licensed under the Apache License, Version 2.0 (the "License");
 * you may not use this file except in compliance with the License.
 * You may obtain a copy of the License at
 *
 *       https://www.apache.org/licenses/LICENSE-2.0
 *
 * Unless required by applicable law or agreed to in writing, software
 * distributed under the License is distributed on an "AS IS" BASIS,
 * WITHOUT WARRANTIES OR CONDITIONS OF ANY KIND, either express or implied.
 * See the License for the specific language governing permissions and
 * limitations under the License.
 */

package ...;
```

#### Update Apache license header in modified files as necessary

Always check the date range in the license header. For example, if you've
modified a file in 2018 whose header still reads:

```java
/*
 * Copyright (c) 2011-2015 Pivotal Software Inc, All Rights Reserved.
 */
```

Then be sure to update it to 2018 accordingly:

```java
/*
 * Copyright (c) 2011-2018 Pivotal Software Inc, All Rights Reserved.
 */
```


## :mortar_board: Learning more about the tools we use

### Pull-Requests
Not sure what a pull request is, or how to submit one? Take a look at GitHub's
excellent [help documentation](https://help.github.com/categories/collaborating-with-issues-and-pull-requests/) first.

Follow the same conventions for pull request subject lines as mentioned above
for commit message subject lines.

In the body:

1. Explain your use case. What led you to submit this change? Why were existing
   mechanisms in the framework insufficient? Make a case that this is a
   general-purpose problem and that yours is a general-purpose solution, etc.
1. Add any additional information and ask questions; start a conversation or
   continue one from the original GitHub issue.
1. Mention the Github issue ID if there is one.

Note that for pull requests containing a single commit, GitHub will default the
subject line and body of the pull request to match the subject line and body of
the commit message. This is fine, but please also include the items above in the
body of the request.

<<<<<<< HEAD
### Squashing Commits
To learn more about these techniques, like `git rebase --interactive --autosquash`,
`git add --patch`, and other tools to "squash" multiple commits into a single
atomic commit, in addition to the man pages for git.
The [Rewriting History section of Pro Git](https://git-scm.com/book/en/v2/Git-Tools-Rewriting-History)
provides a good overview about these tools.
=======

[help documentation]: https://help.github.com/send-pull-requests
[Issues]: https://github.com/reactor/reactor-core/issues
[Spring CLA]: https://cla.pivotal.io/sign/spring
[fork-and-edit]: https://github.com/blog/844-forking-with-the-edit-button
[Spring Framework Wiki]: https://github.com/spring-projects/spring-framework/wiki/Spring-Framework-Code-Style
[Rewriting History section of Pro Git]: https://git-scm.com/book/en/Git-Tools-Rewriting-History
[Commit Guidelines section of Pro Git]: https://git-scm.com/book/en/Distributed-Git-Contributing-to-a-Project#Commit-Guidelines
>>>>>>> 840dd558
<|MERGE_RESOLUTION|>--- conflicted
+++ resolved
@@ -33,7 +33,7 @@
  - **Ensure the bug was not already reported**: Do a bit of searching
 in our [Issues](https://github.com/reactor/reactor-core/issues/) to see if you
 can find something similar
- - If you don't find something similar, **open a [new issue](http://github.com/reactor/reactor-core/issues/new)**.
+ - If you don't find something similar, **open a [new issue](https://github.com/reactor/reactor-core/issues/new)**.
  Be sure to follow the template and to include a title and clear description.
  Add as much relevant information as possible, and a code sample or an executable test case demonstrating the expected behavior that is not occurring
 
@@ -278,20 +278,9 @@
 the commit message. This is fine, but please also include the items above in the
 body of the request.
 
-<<<<<<< HEAD
 ### Squashing Commits
 To learn more about these techniques, like `git rebase --interactive --autosquash`,
 `git add --patch`, and other tools to "squash" multiple commits into a single
 atomic commit, in addition to the man pages for git.
 The [Rewriting History section of Pro Git](https://git-scm.com/book/en/v2/Git-Tools-Rewriting-History)
 provides a good overview about these tools.
-=======
-
-[help documentation]: https://help.github.com/send-pull-requests
-[Issues]: https://github.com/reactor/reactor-core/issues
-[Spring CLA]: https://cla.pivotal.io/sign/spring
-[fork-and-edit]: https://github.com/blog/844-forking-with-the-edit-button
-[Spring Framework Wiki]: https://github.com/spring-projects/spring-framework/wiki/Spring-Framework-Code-Style
-[Rewriting History section of Pro Git]: https://git-scm.com/book/en/Git-Tools-Rewriting-History
-[Commit Guidelines section of Pro Git]: https://git-scm.com/book/en/Distributed-Git-Contributing-to-a-Project#Commit-Guidelines
->>>>>>> 840dd558
