/*
 * Copyright (c) 2016-2022 VMware Inc. or its affiliates, All Rights Reserved.
 *
 * Licensed under the Apache License, Version 2.0 (the "License");
 * you may not use this file except in compliance with the License.
 * You may obtain a copy of the License at
 *
 *   https://www.apache.org/licenses/LICENSE-2.0
 *
 * Unless required by applicable law or agreed to in writing, software
 * distributed under the License is distributed on an "AS IS" BASIS,
 * WITHOUT WARRANTIES OR CONDITIONS OF ANY KIND, either express or implied.
 * See the License for the specific language governing permissions and
 * limitations under the License.
 */

package reactor.core.publisher;

import java.util.Objects;
import java.util.concurrent.CancellationException;
import java.util.concurrent.CompletableFuture;
import java.util.concurrent.CompletionException;
import java.util.concurrent.CompletionStage;
import java.util.concurrent.atomic.AtomicIntegerFieldUpdater;
import java.util.function.BiFunction;

import reactor.core.CoreSubscriber;
import reactor.core.Exceptions;
import reactor.core.Fuseable;
import reactor.core.Scannable;
import reactor.util.annotation.Nullable;
import reactor.util.context.Context;

/**
 * Emits the value or error produced by the wrapped CompletionStage.
 * <p>
 * Note that if Subscribers cancel their subscriptions, the CompletionStage
 * is not cancelled.
 *
 * @param <T> the value type
 */
final class MonoCompletionStage<T> extends Mono<T>
        implements Fuseable, Scannable {

    final CompletionStage<? extends T> future;
    final boolean suppressCancellation;

    MonoCompletionStage(CompletionStage<? extends T> future, boolean suppressCancellation) {
        this.future = Objects.requireNonNull(future, "future");
        this.suppressCancellation = suppressCancellation;
    }

    @Override
    public void subscribe(CoreSubscriber<? super T> actual) {
<<<<<<< HEAD
        actual.onSubscribe(new MonoCompletionStageSubscription<>(actual, future));
    }

    @Override
    public Object scanUnsafe(Attr key) {
        if (key == Attr.RUN_STYLE) return Attr.RunStyle.ASYNC;
        return null;
    }

    static class MonoCompletionStageSubscription<T> implements InnerProducer<T>,
                                                               Fuseable,
                                                               QueueSubscription<T>,
                                                               BiFunction<T, Throwable, Void> {

        final CoreSubscriber<? super T>    actual;
        final CompletionStage<? extends T> future;
=======
        Operators.MonoSubscriber<T, T>
                sds = suppressCancellation
                ? new Operators.MonoSubscriber<>(actual)
                : new Operators.MonoSubscriber<T, T>(actual) {
                    @Override
                    public void cancel() {
                        super.cancel();
                        if (future instanceof Future) {
                            ((Future<?>) future).cancel(true);
                        }
                    }
                };
>>>>>>> 7068604a

        volatile int requestedOnce;
        @SuppressWarnings("rawtypes")
        static final AtomicIntegerFieldUpdater<MonoCompletionStageSubscription> REQUESTED_ONCE =
                AtomicIntegerFieldUpdater.newUpdater(MonoCompletionStageSubscription.class, "requestedOnce");

        volatile boolean cancelled;

        MonoCompletionStageSubscription(CoreSubscriber<? super T> actual, CompletionStage<? extends T> future) {
            this.actual = actual;
            this.future = future;
        }

        @Override
        public CoreSubscriber<? super T> actual() {
            return this.actual;
        }

        @Override
        public Void apply(@Nullable T value, @Nullable Throwable e) {
            final CoreSubscriber<? super T> actual = this.actual;

            if (this.cancelled) {
                //nobody is interested in the Mono anymore, don't risk dropping errors
                final Context ctx = actual.currentContext();
                if (e == null || e instanceof CancellationException) {
                    //we discard any potential value and ignore Future cancellations
                    Operators.onDiscard(value, ctx);
                }
                else {
                    //we make sure we keep _some_ track of a Future failure AFTER the Mono cancellation
                    Operators.onErrorDropped(e, ctx);
                    //and we discard any potential value just in case both e and v are not null
                    Operators.onDiscard(value, ctx);
                }

                return null;
            }

            try {
                if (e instanceof CompletionException) {
                    actual.onError(e.getCause());
                }
                else if (e != null) {
                    actual.onError(e);
                }
                else if (value != null) {
                    actual.onNext(value);
                    actual.onComplete();
                }
                else {
                    actual.onComplete();
                }
            }
            catch (Throwable e1) {
                Operators.onErrorDropped(e1, actual.currentContext());
                throw Exceptions.bubble(e1);
            }
            return null;
        }

        @Override
        public void request(long n) {
            if (this.cancelled) {
                return;
            }

            if (this.requestedOnce == 1 || !REQUESTED_ONCE.compareAndSet(this, 0 , 1)) {
                return;
            }

            future.handle(this);
        }

        @Override
        public void cancel() {
            this.cancelled = true;

            final CompletionStage<? extends T> future = this.future;
            if (future instanceof CompletableFuture) {
                //noinspection unchecked
                ((CompletableFuture<? extends T>) future).cancel(true);
            }
        }

        @Override
        public int requestFusion(int requestedMode) {
            return NONE;
        }

        @Override
        public T poll() {
           return null;
        }

        @Override
        public int size() {
            return 0;
        }

        @Override
        public boolean isEmpty() {
            return true;
        }

        @Override
        public void clear() {
        }
    }
}<|MERGE_RESOLUTION|>--- conflicted
+++ resolved
@@ -18,9 +18,9 @@
 
 import java.util.Objects;
 import java.util.concurrent.CancellationException;
-import java.util.concurrent.CompletableFuture;
 import java.util.concurrent.CompletionException;
 import java.util.concurrent.CompletionStage;
+import java.util.concurrent.Future;
 import java.util.concurrent.atomic.AtomicIntegerFieldUpdater;
 import java.util.function.BiFunction;
 
@@ -52,8 +52,7 @@
 
     @Override
     public void subscribe(CoreSubscriber<? super T> actual) {
-<<<<<<< HEAD
-        actual.onSubscribe(new MonoCompletionStageSubscription<>(actual, future));
+        actual.onSubscribe(new MonoCompletionStageSubscription<>(actual, future, suppressCancellation));
     }
 
     @Override
@@ -69,20 +68,7 @@
 
         final CoreSubscriber<? super T>    actual;
         final CompletionStage<? extends T> future;
-=======
-        Operators.MonoSubscriber<T, T>
-                sds = suppressCancellation
-                ? new Operators.MonoSubscriber<>(actual)
-                : new Operators.MonoSubscriber<T, T>(actual) {
-                    @Override
-                    public void cancel() {
-                        super.cancel();
-                        if (future instanceof Future) {
-                            ((Future<?>) future).cancel(true);
-                        }
-                    }
-                };
->>>>>>> 7068604a
+        final boolean                      suppressCancellation;
 
         volatile int requestedOnce;
         @SuppressWarnings("rawtypes")
@@ -91,9 +77,10 @@
 
         volatile boolean cancelled;
 
-        MonoCompletionStageSubscription(CoreSubscriber<? super T> actual, CompletionStage<? extends T> future) {
+        MonoCompletionStageSubscription(CoreSubscriber<? super T> actual, CompletionStage<? extends T> future, boolean suppressCancellation) {
             this.actual = actual;
             this.future = future;
+            this.suppressCancellation = suppressCancellation;
         }
 
         @Override
@@ -162,9 +149,9 @@
             this.cancelled = true;
 
             final CompletionStage<? extends T> future = this.future;
-            if (future instanceof CompletableFuture) {
+            if (!suppressCancellation && future instanceof Future) {
                 //noinspection unchecked
-                ((CompletableFuture<? extends T>) future).cancel(true);
+                ((Future<? extends T>) future).cancel(true);
             }
         }
 
