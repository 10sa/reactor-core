/*
 * Copyright (c) 2016-2022 VMware Inc. or its affiliates, All Rights Reserved.
 *
 * Licensed under the Apache License, Version 2.0 (the "License");
 * you may not use this file except in compliance with the License.
 * You may obtain a copy of the License at
 *
 *   https://www.apache.org/licenses/LICENSE-2.0
 *
 * Unless required by applicable law or agreed to in writing, software
 * distributed under the License is distributed on an "AS IS" BASIS,
 * WITHOUT WARRANTIES OR CONDITIONS OF ANY KIND, either express or implied.
 * See the License for the specific language governing permissions and
 * limitations under the License.
 */

package reactor.core.scheduler;

import java.util.Collection;
import java.util.LinkedHashMap;
import java.util.Map;
import java.util.Objects;
import java.util.Optional;
import java.util.concurrent.Callable;
import java.util.concurrent.Executor;
import java.util.concurrent.ExecutorService;
import java.util.concurrent.Future;
import java.util.concurrent.RejectedExecutionException;
import java.util.concurrent.ScheduledExecutorService;
import java.util.concurrent.ThreadFactory;
import java.util.concurrent.ThreadPoolExecutor;
import java.util.concurrent.TimeUnit;
import java.util.concurrent.atomic.AtomicReference;
import java.util.function.BiConsumer;
import java.util.function.BiFunction;
import java.util.function.Function;
import java.util.function.Supplier;

import io.micrometer.core.instrument.MeterRegistry;
import reactor.core.Disposable;
import reactor.core.Exceptions;
import reactor.core.Scannable;
import reactor.util.Logger;
import reactor.util.Loggers;
import reactor.util.Metrics;
import reactor.util.annotation.Nullable;

import static reactor.core.Exceptions.unwrap;

/**
 * {@link Schedulers} provides various {@link Scheduler} flavors usable by {@link
 * reactor.core.publisher.Flux#publishOn(Scheduler) publishOn} or {@link reactor.core.publisher.Mono#subscribeOn
 * subscribeOn} :
 * <p>
 * <ul>
 *     <li>{@link #parallel()}: Optimized for fast {@link Runnable} non-blocking executions </li>
 *     <li>{@link #single}: Optimized for low-latency {@link Runnable} one-off executions </li>
 *     <li>{@link #boundedElastic()}: Optimized for longer executions, an alternative for blocking tasks where the number of active tasks (and threads) is capped</li>
 *     <li>{@link #immediate}: to immediately run submitted {@link Runnable} instead of scheduling them (somewhat of a no-op or "null object" {@link Scheduler})</li>
 *     <li>{@link #fromExecutorService(ExecutorService)} to create new instances around {@link java.util.concurrent.Executors} </li>
 * </ul>
 * <p>
 * Factories prefixed with {@code new} (eg. {@link #newBoundedElastic(int, int, String)} return a new instance of their flavor of {@link Scheduler},
 * while other factories like {@link #boundedElastic()} return a shared instance - which is the one used by operators requiring that flavor as their default Scheduler.
 * All instances are returned in a {@link Scheduler#init() initialized} state.
 *
 * @author Stephane Maldini
 */
public abstract class Schedulers {

	/**
	 * Default pool size, initialized by system property {@code reactor.schedulers.defaultPoolSize}
	 * and falls back to the number of processors available to the runtime on init.
	 *
	 * @see Runtime#availableProcessors()
	 */
	public static final int DEFAULT_POOL_SIZE =
			Optional.ofNullable(System.getProperty("reactor.schedulers.defaultPoolSize"))
					.map(Integer::parseInt)
					.orElseGet(() -> Runtime.getRuntime().availableProcessors());

	/**
	 * Default maximum size for the global {@link #boundedElastic()} {@link Scheduler}, initialized
	 * by system property {@code reactor.schedulers.defaultBoundedElasticSize} and falls back to 10 x number
	 * of processors available to the runtime on init.
	 *
	 * @see Runtime#availableProcessors()
	 * @see #boundedElastic()
	 */
	public static final int DEFAULT_BOUNDED_ELASTIC_SIZE =
			Optional.ofNullable(System.getProperty("reactor.schedulers.defaultBoundedElasticSize"))
					.map(Integer::parseInt)
					.orElseGet(() -> 10 * Runtime.getRuntime().availableProcessors());

	/**
	 * Default maximum number of enqueued tasks PER THREAD for the global {@link #boundedElastic()} {@link Scheduler},
	 * initialized by system property {@code reactor.schedulers.defaultBoundedElasticQueueSize} and falls back to
	 * a bound of 100 000 tasks per backing thread.
	 *
	 * @see #boundedElastic()
	 */
	public static final int DEFAULT_BOUNDED_ELASTIC_QUEUESIZE =
			Optional.ofNullable(System.getProperty("reactor.schedulers.defaultBoundedElasticQueueSize"))
			        .map(Integer::parseInt)
			        .orElse(100000);

	/**
	 * Create a {@link Scheduler} which uses a backing {@link Executor} to schedule
	 * Runnables for async operators.
	 *
	 * <p>Tasks scheduled with workers of this Scheduler are not guaranteed to run in FIFO
	 * order and strictly non-concurrently.
	 * If FIFO order is desired, use trampoline parameter of {@link Schedulers#fromExecutor(Executor, boolean)}
	 *
	 * @param executor an {@link Executor}
	 *
	 * @return a new {@link Scheduler}
	 */
	public static Scheduler fromExecutor(Executor executor) {
		return fromExecutor(executor, false);
	}

	/**
	 * Create a {@link Scheduler} which uses a backing {@link Executor} to schedule
	 * Runnables for async operators.
	 *
	 * Trampolining here means tasks submitted in a burst are queued by the Worker itself,
	 * which acts as a sole task from the perspective of the {@link ExecutorService},
	 * so no reordering (but also no threading).
	 *
	 * @param executor an {@link Executor}
	 * @param trampoline set to false if this {@link Scheduler} is used by "operators"
	 * that already conflate {@link Runnable} executions (publishOn, subscribeOn...)
	 *
	 * @return a new {@link Scheduler}
	 */
	public static Scheduler fromExecutor(Executor executor, boolean trampoline) {
		if(!trampoline && executor instanceof ExecutorService){
			return fromExecutorService((ExecutorService) executor);
		}
		final ExecutorScheduler scheduler = new ExecutorScheduler(executor, trampoline);
		scheduler.init();
		return scheduler;
	}

	/**
	 * Create a {@link Scheduler} which uses a backing {@link ExecutorService} to schedule
	 * Runnables for async operators.
	 * <p>
	 * Prefer using {@link #fromExecutorService(ExecutorService, String)},
	 * especially if you plan on using metrics as this gives the executor a meaningful identifier.
	 *
	 * @param executorService an {@link ExecutorService}
	 *
	 * @return a new {@link Scheduler}
	 */
	public static Scheduler fromExecutorService(ExecutorService executorService) {
		String executorServiceHashcode = Integer.toHexString(System.identityHashCode(executorService));
		return fromExecutorService(executorService, "anonymousExecutor@" + executorServiceHashcode);
	}

	/**
	 * Create a {@link Scheduler} which uses a backing {@link ExecutorService} to schedule
	 * Runnables for async operators.
	 *
	 * @param executorService an {@link ExecutorService}
	 *
	 * @return a new {@link Scheduler}
	 */
	public static Scheduler fromExecutorService(ExecutorService executorService, String executorName) {
		final DelegateServiceScheduler scheduler = new DelegateServiceScheduler(executorName, executorService);
		scheduler.init();
		return scheduler;
	}

	/**
<<<<<<< HEAD
=======
	 * {@link Scheduler} that dynamically creates ExecutorService-based Workers and caches
	 * the thread pools, reusing them once the Workers have been shut down.
	 * <p>
	 * The maximum number of created thread pools is unbounded.
	 * <p>
	 * The default time-to-live for unused thread pools is 60 seconds, use the appropriate
	 * factory to set a different value.
	 * <p>
	 *
	 * @return default instance of a {@link Scheduler} that dynamically creates ExecutorService-based
	 * Workers and caches the threads, reusing them once the Workers have been shut
	 * down
	 * @deprecated use {@link #boundedElastic()}, to be removed in 3.5.0
	 */
	@Deprecated
	public static Scheduler elastic() {
		return cache(CACHED_ELASTIC, ELASTIC, ELASTIC_SUPPLIER);
	}

	/**
>>>>>>> 082d6bc9
	 * The common <em>boundedElastic</em> instance, a {@link Scheduler} that dynamically creates a bounded number of
	 * ExecutorService-based Workers, reusing them once the Workers have been shut down. The underlying daemon
	 * threads can be evicted if idle for more than {@link BoundedElasticScheduler#DEFAULT_TTL_SECONDS 60} seconds.
	 * <p>
	 * The maximum number of created threads is bounded by a {@code cap} (by default
	 * ten times the number of available CPU cores, see {@link #DEFAULT_BOUNDED_ELASTIC_SIZE}).
	 * The maximum number of task submissions that can be enqueued and deferred on each of these
	 * backing threads is bounded (by default 100K additional tasks, see
	 * {@link #DEFAULT_BOUNDED_ELASTIC_QUEUESIZE}). Past that point, a {@link RejectedExecutionException}
	 * is thrown.
	 * <p>
	 * By order of preference, threads backing a new {@link reactor.core.scheduler.Scheduler.Worker} are
	 * picked from the idle pool, created anew or reused from the busy pool. In the later case, a best effort
	 * attempt at picking the thread backing the least amount of workers is made.
	 * <p>
	 * Note that if a thread is backing a low amount of workers, but these workers submit a lot of pending tasks,
	 * a second worker could end up being backed by the same thread and see tasks rejected.
	 * The picking of the backing thread is also done once and for all at worker creation, so
	 * tasks could be delayed due to two workers sharing the same backing thread and submitting long-running tasks,
	 * despite another backing thread becoming idle in the meantime.
	 * <p>
	 * Only one instance of this common scheduler will be created on the first call and is cached. The same instance
	 * is returned on subsequent calls until it is disposed.
	 * <p>
	 * One cannot directly {@link Scheduler#dispose() dispose} the common instances, as they are cached and shared
	 * between callers. They can however be all {@link #shutdownNow() shut down} together, or replaced by a
	 * {@link #setFactory(Factory) change in Factory}.
	 *
	 * @return the common <em>boundedElastic</em> instance, a {@link Scheduler} that dynamically creates workers with
	 * an upper bound to the number of backing threads and after that on the number of enqueued tasks, that reuses
	 * threads and evict idle ones
	 */
	public static Scheduler boundedElastic() {
		return cache(CACHED_BOUNDED_ELASTIC, BOUNDED_ELASTIC, BOUNDED_ELASTIC_SUPPLIER);
	}

	/**
	 * The common <em>parallel</em> instance, a {@link Scheduler} that hosts a fixed pool of single-threaded
	 * ExecutorService-based workers and is suited for parallel work.
	 * <p>
	 * Only one instance of this common scheduler will be created on the first call and is cached. The same instance
	 * is returned on subsequent calls until it is disposed.
	 * <p>
	 * One cannot directly {@link Scheduler#dispose() dispose} the common instances, as they are cached and shared
	 * between callers. They can however be all {@link #shutdownNow() shut down} together, or replaced by a
	 * {@link #setFactory(Factory) change in Factory}.
	 *
	 * @return the common <em>parallel</em> instance, a {@link Scheduler} that hosts a fixed pool of single-threaded
	 * ExecutorService-based workers and is suited for parallel work
	 */
	public static Scheduler parallel() {
		return cache(CACHED_PARALLEL, PARALLEL, PARALLEL_SUPPLIER);
	}

	/**
	 * Executes tasks immediately instead of scheduling them.
	 * <p>
	 * As a consequence tasks run on the thread that submitted them (eg. the
	 * thread on which an operator is currently processing its onNext/onComplete/onError signals).
	 * This {@link Scheduler} is typically used as a "null object" for APIs that require a
	 * Scheduler but one doesn't want to change threads.
	 *
	 * @return a reusable {@link Scheduler} that executes tasks immediately instead of scheduling them
	 */
	public static Scheduler immediate() {
		return ImmediateScheduler.instance();
	}

	/**
<<<<<<< HEAD
=======
	 * {@link Scheduler} that dynamically creates ExecutorService-based Workers and caches
	 * the thread pools, reusing them once the Workers have been shut down.
	 * <p>
	 * The maximum number of created thread pools is unbounded.
	 * <p>
	 * The default time-to-live for unused thread pools is 60 seconds, use the appropriate
	 * factory to set a different value.
	 * <p>
	 *
	 * @param name Thread prefix
	 *
	 * @return a new {@link Scheduler} that dynamically creates ExecutorService-based
	 * Workers and caches the thread pools, reusing them once the Workers have been shut
	 * down
	 * @deprecated use {@link #newBoundedElastic(int, int, String)}, to be removed in 3.5.0
	 */
	@Deprecated
	public static Scheduler newElastic(String name) {
		return newElastic(name, ElasticScheduler.DEFAULT_TTL_SECONDS);
	}

	/**
	 * {@link Scheduler} that dynamically creates ExecutorService-based Workers and caches
	 * the thread pools, reusing them once the Workers have been shut down.
	 * <p>
	 * The maximum number of created thread pools is unbounded.
	 * <p>
	 *
	 * @param name Thread prefix
	 * @param ttlSeconds Time-to-live for an idle {@link reactor.core.scheduler.Scheduler.Worker}
	 *
	 * @return a new {@link Scheduler} that dynamically creates ExecutorService-based
	 * Workers and caches the thread pools, reusing them once the Workers have been shut
	 * down
	 * @deprecated use {@link #newBoundedElastic(int, int, String, int)}, to be removed in 3.5.0
	 */
	@Deprecated
	public static Scheduler newElastic(String name, int ttlSeconds) {
		return newElastic(name, ttlSeconds, false);
	}

	/**
	 * {@link Scheduler} that dynamically creates ExecutorService-based Workers and caches
	 * the thread pools, reusing them once the Workers have been shut down.
	 * <p>
	 * The maximum number of created thread pools is unbounded.
	 * <p>
	 *
	 * @param name Thread prefix
	 * @param ttlSeconds Time-to-live for an idle {@link reactor.core.scheduler.Scheduler.Worker}
	 * @param daemon false if the {@link Scheduler} requires an explicit {@link
	 * Scheduler#dispose()} to exit the VM.
	 *
	 * @return a new {@link Scheduler} that dynamically creates ExecutorService-based
	 * Workers and caches the thread pools, reusing them once the Workers have been shut
	 * down
	 * @deprecated use {@link #newBoundedElastic(int, int, String, int, boolean)}, to be removed in 3.5.0
	 */
	@Deprecated
	public static Scheduler newElastic(String name, int ttlSeconds, boolean daemon) {
		return newElastic(ttlSeconds,
				new ReactorThreadFactory(name, ElasticScheduler.COUNTER, daemon, false,
						Schedulers::defaultUncaughtException));
	}

	/**
	 * {@link Scheduler} that dynamically creates ExecutorService-based Workers and caches
	 * the thread pools, reusing them once the Workers have been shut down.
	 * <p>
	 * The maximum number of created thread pools is unbounded.
	 * <p>
	 *
	 * @param ttlSeconds Time-to-live for an idle {@link reactor.core.scheduler.Scheduler.Worker}
	 * @param threadFactory a {@link ThreadFactory} to use each thread initialization
	 *
	 * @return a new {@link Scheduler} that dynamically creates ExecutorService-based
	 * Workers and caches the thread pools, reusing them once the Workers have been shut
	 * down
	 * @deprecated use {@link #newBoundedElastic(int, int, ThreadFactory, int)}, to be removed in 3.5.0
	 */
	@Deprecated
	public static Scheduler newElastic(int ttlSeconds, ThreadFactory threadFactory) {
		final Scheduler fromFactory = factory.newElastic(ttlSeconds, threadFactory);
		fromFactory.init();
		return fromFactory;
	}


	/**
>>>>>>> 082d6bc9
	 * {@link Scheduler} that dynamically creates a bounded number of ExecutorService-based
	 * Workers, reusing them once the Workers have been shut down. The underlying (user)
	 * threads can be evicted if idle for more than {@link BoundedElasticScheduler#DEFAULT_TTL_SECONDS 60} seconds.
	 * <p>
	 * The maximum number of created threads is bounded by the provided {@code threadCap}.
	 * The maximum number of task submissions that can be enqueued and deferred on each of these
	 * backing threads is bounded by the provided {@code queuedTaskCap}. Past that point,
	 * a {@link RejectedExecutionException} is thrown.
	 * <p>
	 * By order of preference, threads backing a new {@link reactor.core.scheduler.Scheduler.Worker} are
	 * picked from the idle pool, created anew or reused from the busy pool. In the later case, a best effort
	 * attempt at picking the thread backing the least amount of workers is made.
	 * <p>
	 * Note that if a thread is backing a low amount of workers, but these workers submit a lot of pending tasks,
	 * a second worker could end up being backed by the same thread and see tasks rejected.
	 * The picking of the backing thread is also done once and for all at worker creation, so
	 * tasks could be delayed due to two workers sharing the same backing thread and submitting long-running tasks,
	 * despite another backing thread becoming idle in the meantime.
	 * <p>
	 * Threads backing this scheduler are user threads, so they will prevent the JVM
	 * from exiting until their worker has been disposed AND they've been evicted by TTL, or the whole
	 * scheduler has been {@link Scheduler#dispose() disposed}.
	 *
	 * @param threadCap maximum number of underlying threads to create
	 * @param queuedTaskCap maximum number of tasks to enqueue when no more threads can be created. Can be {@link Integer#MAX_VALUE} for unbounded enqueueing.
	 * @param name Thread prefix
	 * @return a new {@link Scheduler} that dynamically creates workers with an upper bound to
	 * the number of backing threads and after that on the number of enqueued tasks,
	 * that reuses threads and evict idle ones
	 */
	public static Scheduler newBoundedElastic(int threadCap, int queuedTaskCap, String name) {
		return newBoundedElastic(threadCap, queuedTaskCap, name, BoundedElasticScheduler.DEFAULT_TTL_SECONDS, false);
	}

	/**
	 * {@link Scheduler} that dynamically creates a bounded number of ExecutorService-based
	 * Workers, reusing them once the Workers have been shut down. The underlying (user)
	 * threads can be evicted if idle for more than the provided {@code ttlSeconds}.
	 * <p>
	 * The maximum number of created threads is bounded by the provided {@code threadCap}.
	 * The maximum number of task submissions that can be enqueued and deferred on each of these
	 * backing threads is bounded by the provided {@code queuedTaskCap}. Past that point,
	 * a {@link RejectedExecutionException} is thrown.
	 * <p>
	 * By order of preference, threads backing a new {@link reactor.core.scheduler.Scheduler.Worker} are
	 * picked from the idle pool, created anew or reused from the busy pool. In the later case, a best effort
	 * attempt at picking the thread backing the least amount of workers is made.
	 * <p>
	 * Note that if a thread is backing a low amount of workers, but these workers submit a lot of pending tasks,
	 * a second worker could end up being backed by the same thread and see tasks rejected.
	 * The picking of the backing thread is also done once and for all at worker creation, so
	 * tasks could be delayed due to two workers sharing the same backing thread and submitting long-running tasks,
	 * despite another backing thread becoming idle in the meantime.
	 * <p>
	 * Threads backing this scheduler are user threads, so they will prevent the JVM
	 * from exiting until their worker has been disposed AND they've been evicted by TTL, or the whole
	 * scheduler has been {@link Scheduler#dispose() disposed}.
	 *
	 * @param threadCap maximum number of underlying threads to create
	 * @param queuedTaskCap maximum number of tasks to enqueue when no more threads can be created. Can be {@link Integer#MAX_VALUE} for unbounded enqueueing.
	 * @param name Thread prefix
	 * @param ttlSeconds Time-to-live for an idle {@link reactor.core.scheduler.Scheduler.Worker}
	 * @return a new {@link Scheduler} that dynamically creates workers with an upper bound to
	 * the number of backing threads and after that on the number of enqueued tasks,
	 * that reuses threads and evict idle ones
	 */
	public static Scheduler newBoundedElastic(int threadCap, int queuedTaskCap, String name, int ttlSeconds) {
		return newBoundedElastic(threadCap, queuedTaskCap, name, ttlSeconds, false);
	}

	/**
	 * {@link Scheduler} that dynamically creates a bounded number of ExecutorService-based
	 * Workers, reusing them once the Workers have been shut down. The underlying (user or daemon)
	 * threads can be evicted if idle for more than the provided {@code ttlSeconds}.
	 * <p>
	 * The maximum number of created threads is bounded by the provided {@code threadCap}.
	 * The maximum number of task submissions that can be enqueued and deferred on each of these
	 * backing threads is bounded by the provided {@code queuedTaskCap}. Past that point,
	 * a {@link RejectedExecutionException} is thrown.
	 * <p>
	 * By order of preference, threads backing a new {@link reactor.core.scheduler.Scheduler.Worker} are
	 * picked from the idle pool, created anew or reused from the busy pool. In the later case, a best effort
	 * attempt at picking the thread backing the least amount of workers is made.
	 * <p>
	 * Note that if a thread is backing a low amount of workers, but these workers submit a lot of pending tasks,
	 * a second worker could end up being backed by the same thread and see tasks rejected.
	 * The picking of the backing thread is also done once and for all at worker creation, so
	 * tasks could be delayed due to two workers sharing the same backing thread and submitting long-running tasks,
	 * despite another backing thread becoming idle in the meantime.
	 * <p>
	 * Depending on the {@code daemon} parameter, threads backing this scheduler can be
	 * user threads or daemon threads. Note that user threads will prevent the JVM from exiting until their
	 * worker has been disposed AND they've been evicted by TTL, or the whole scheduler has been
	 * {@link Scheduler#dispose() disposed}.
	 *
	 * @param threadCap maximum number of underlying threads to create
	 * @param queuedTaskCap maximum number of tasks to enqueue when no more threads can be created. Can be {@link Integer#MAX_VALUE} for unbounded enqueueing.
	 * @param name Thread prefix
	 * @param ttlSeconds Time-to-live for an idle {@link reactor.core.scheduler.Scheduler.Worker}
	 * @param daemon are backing threads {@link Thread#setDaemon(boolean) daemon threads}
	 * @return a new {@link Scheduler} that dynamically creates workers with an upper bound to
	 * the number of backing threads and after that on the number of enqueued tasks,
	 * that reuses threads and evict idle ones
	 */
	public static Scheduler newBoundedElastic(int threadCap, int queuedTaskCap, String name, int ttlSeconds, boolean daemon) {
		return newBoundedElastic(threadCap, queuedTaskCap,
				new ReactorThreadFactory(name, BoundedElasticScheduler.COUNTER, daemon, false,
						Schedulers::defaultUncaughtException),
				ttlSeconds);
	}

	/**
	 * {@link Scheduler} that dynamically creates a bounded number of ExecutorService-based
	 * Workers, reusing them once the Workers have been shut down. The underlying (user)
	 * threads can be evicted if idle for more than the provided {@code ttlSeconds}.
	 * <p>
	 * The maximum number of created threads is bounded by the provided {@code threadCap}.
	 * The maximum number of task submissions that can be enqueued and deferred on each of these
	 * backing threads is bounded by the provided {@code queuedTaskCap}. Past that point,
	 * a {@link RejectedExecutionException} is thrown.
	 * <p>
	 * By order of preference, threads backing a new {@link reactor.core.scheduler.Scheduler.Worker} are
	 * picked from the idle pool, created anew or reused from the busy pool. In the later case, a best effort
	 * attempt at picking the thread backing the least amount of workers is made.
	 * <p>
	 * Note that if a thread is backing a low amount of workers, but these workers submit a lot of pending tasks,
	 * a second worker could end up being backed by the same thread and see tasks rejected.
	 * The picking of the backing thread is also done once and for all at worker creation, so
	 * tasks could be delayed due to two workers sharing the same backing thread and submitting long-running tasks,
	 * despite another backing thread becoming idle in the meantime.
	 * <p>
	 * Threads backing this scheduler are created by the provided {@link ThreadFactory},
	 * which can decide whether to create user threads or daemon threads. Note that user threads
	 * will prevent the JVM from exiting until their worker has been disposed AND they've been evicted by TTL,
	 * or the whole scheduler has been {@link Scheduler#dispose() disposed}.
	 *
	 * @param threadCap maximum number of underlying threads to create
	 * @param queuedTaskCap maximum number of tasks to enqueue when no more threads can be created. Can be {@link Integer#MAX_VALUE} for unbounded enqueueing.
	 * @param threadFactory a {@link ThreadFactory} to use each thread initialization
	 * @param ttlSeconds Time-to-live for an idle {@link reactor.core.scheduler.Scheduler.Worker}
	 * @return a new {@link Scheduler} that dynamically creates workers with an upper bound to
	 * the number of backing threads and after that on the number of enqueued tasks,
	 * that reuses threads and evict idle ones
	 */
	public static Scheduler newBoundedElastic(int threadCap, int queuedTaskCap, ThreadFactory threadFactory, int ttlSeconds) {
		Scheduler fromFactory = factory.newBoundedElastic(threadCap,
				queuedTaskCap,
				threadFactory,
				ttlSeconds);
		fromFactory.init();
		return fromFactory;
	}

	/**
	 * {@link Scheduler} that hosts a fixed pool of single-threaded ExecutorService-based
	 * workers and is suited for parallel work. This type of {@link Scheduler} detects and
	 * rejects usage of blocking Reactor APIs.
	 *
	 * @param name Thread prefix
	 *
	 * @return a new {@link Scheduler} that hosts a fixed pool of single-threaded
	 * ExecutorService-based workers and is suited for parallel work
	 */
	public static Scheduler newParallel(String name) {
		return newParallel(name, DEFAULT_POOL_SIZE);
	}

	/**
	 * {@link Scheduler} that hosts a fixed pool of single-threaded ExecutorService-based
	 * workers and is suited for parallel work. This type of {@link Scheduler} detects and
	 * rejects usage of blocking Reactor APIs.
	 *
	 * @param name Thread prefix
	 * @param parallelism Number of pooled workers.
	 *
	 * @return a new {@link Scheduler} that hosts a fixed pool of single-threaded
	 * ExecutorService-based workers and is suited for parallel work
	 */
	public static Scheduler newParallel(String name, int parallelism) {
		return newParallel(name, parallelism, false);
	}

	/**
	 * {@link Scheduler} that hosts a fixed pool of single-threaded ExecutorService-based
	 * workers and is suited for parallel work. This type of {@link Scheduler} detects and
	 * rejects usage of blocking Reactor APIs.
	 *
	 * @param name Thread prefix
	 * @param parallelism Number of pooled workers.
	 * @param daemon false if the {@link Scheduler} requires an explicit {@link
	 * Scheduler#dispose()} to exit the VM.
	 *
	 * @return a new {@link Scheduler} that hosts a fixed pool of single-threaded
	 * ExecutorService-based workers and is suited for parallel work
	 */
	public static Scheduler newParallel(String name, int parallelism, boolean daemon) {
		return newParallel(parallelism,
				new ReactorThreadFactory(name, ParallelScheduler.COUNTER, daemon,
						true, Schedulers::defaultUncaughtException));
	}

	/**
	 * {@link Scheduler} that hosts a fixed pool of single-threaded ExecutorService-based
	 * workers and is suited for parallel work.
	 *
	 * @param parallelism Number of pooled workers.
	 * @param threadFactory a {@link ThreadFactory} to use for the fixed initialized
	 * number of {@link Thread}
	 *
	 * @return a new {@link Scheduler} that hosts a fixed pool of single-threaded
	 * ExecutorService-based workers and is suited for parallel work
	 */
	public static Scheduler newParallel(int parallelism, ThreadFactory threadFactory) {
		final Scheduler fromFactory = factory.newParallel(parallelism, threadFactory);
		fromFactory.init();
		return fromFactory;
	}

	/**
	 * {@link Scheduler} that hosts a single-threaded ExecutorService-based worker. This type of {@link Scheduler}
	 * detects and rejects usage of blocking Reactor APIs.
	 *
	 * @param name Component and thread name prefix
	 *
	 * @return a new {@link Scheduler} that hosts a single-threaded ExecutorService-based
	 * worker
	 */
	public static Scheduler newSingle(String name) {
		return newSingle(name, false);
	}

	/**
	 * {@link Scheduler} that hosts a single-threaded ExecutorService-based worker. This type of {@link Scheduler}
	 * detects and rejects usage of blocking Reactor APIs.
	 *
	 * @param name Component and thread name prefix
	 * @param daemon false if the {@link Scheduler} requires an explicit {@link
	 * Scheduler#dispose()} to exit the VM.
	 *
	 * @return a new {@link Scheduler} that hosts a single-threaded ExecutorService-based
	 * worker
	 */
	public static Scheduler newSingle(String name, boolean daemon) {
		return newSingle(new ReactorThreadFactory(name, SingleScheduler.COUNTER, daemon,
				true, Schedulers::defaultUncaughtException));
	}

	/**
	 * {@link Scheduler} that hosts a single-threaded ExecutorService-based worker.
	 *
	 * @param threadFactory a {@link ThreadFactory} to use for the unique thread of the
	 * {@link Scheduler}
	 *
	 * @return a new {@link Scheduler} that hosts a single-threaded ExecutorService-based
	 * worker
	 */
	public static Scheduler newSingle(ThreadFactory threadFactory) {
		final Scheduler fromFactory = factory.newSingle(threadFactory);
		fromFactory.init();
		return fromFactory;
	}

	/**
	 * Define a hook anonymous part that is executed alongside keyed parts when a {@link Scheduler} has
	 * {@link #handleError(Throwable) handled an error}. Note that it is executed after
	 * the error has been passed to the thread uncaughtErrorHandler, which is not the
	 * case when a fatal error occurs (see {@link Exceptions#throwIfJvmFatal(Throwable)}).
	 * <p>
	 * This variant uses an internal private key, which allows the method to be additive with
	 * {@link #onHandleError(String, BiConsumer)}. Prefer adding and removing handler parts
	 * for keys that you own via {@link #onHandleError(String, BiConsumer)} nonetheless.
	 *
	 * @param subHook the new {@link BiConsumer} to set as the hook's anonymous part.
	 * @see #onHandleError(String, BiConsumer)
	 */
	public static void onHandleError(BiConsumer<Thread, ? super Throwable> subHook) {
		Objects.requireNonNull(subHook, "onHandleError");
		if (LOGGER.isDebugEnabled()) {
			LOGGER.debug("Hooking onHandleError anonymous part");
		}
		synchronized (LOGGER) {
			onHandleErrorHooks.put(Schedulers.class.getName() + ".ON_HANDLE_ERROR_ANONYMOUS_PART", (BiConsumer<Thread, Throwable>) subHook);
			onHandleErrorHook = createOrAppendHandleError(onHandleErrorHooks.values());
		}
	}

	/**
	 * Define a keyed hook part that is executed alongside other parts when a {@link Scheduler} has
	 * {@link #handleError(Throwable) handled an error}. Note that it is executed after
	 * the error has been passed to the thread uncaughtErrorHandler, which is not the
	 * case when a fatal error occurs (see {@link Exceptions#throwIfJvmFatal(Throwable)}).
	 * <p>
	 * Calling this method twice with the same key replaces the old hook part
	 * of the same key. Calling this method twice with two different keys is otherwise additive.
	 * Note that {@link #onHandleError(BiConsumer)} also defines an anonymous part which
	 * effectively uses a private internal key, making it also additive with this method.
	 *
	 * @param key the {@link String} key identifying the hook part to set/replace.
	 * @param subHook the new hook part to set for the given key.
	 */
	@SuppressWarnings("unchecked")
	public static void onHandleError(String key, BiConsumer<Thread, ? super Throwable> subHook) {
		Objects.requireNonNull(key, "key");
		Objects.requireNonNull(subHook, "onHandleError");
		if (LOGGER.isDebugEnabled()) {
			LOGGER.debug("Hooking onHandleError part with key {}", key);
		}
		synchronized (LOGGER) {
			onHandleErrorHooks.put(key, (BiConsumer<Thread, Throwable>) subHook);
			onHandleErrorHook = createOrAppendHandleError(onHandleErrorHooks.values());
		}
	}

	@Nullable
	private static BiConsumer<Thread, ? super Throwable> createOrAppendHandleError(Collection<BiConsumer<Thread, Throwable>> subHooks) {
		BiConsumer<Thread, Throwable> composite = null;
		for (BiConsumer<Thread, Throwable> value : subHooks) {
			if (composite != null) {
				composite = composite.andThen(value);
			}
			else {
				composite = value;
			}
		}
		return composite;
	}

	/**
	 * Check if calling a Reactor blocking API in the current {@link Thread} is forbidden
	 * or not, by checking if the thread implements {@link NonBlocking} (in which case it is
	 * forbidden and this method returns {@code true}).
	 *
	 * @return {@code true} if blocking is forbidden in this thread, {@code false} otherwise
	 */
	public static boolean isInNonBlockingThread() {
		return Thread.currentThread() instanceof NonBlocking;
	}

	/**
	 * Check if calling a Reactor blocking API in the given {@link Thread} is forbidden
	 * or not, by checking if the thread implements {@link NonBlocking} (in which case it is
	 * forbidden and this method returns {@code true}).
	 *
	 * @return {@code true} if blocking is forbidden in that thread, {@code false} otherwise
	 */
	public static boolean isNonBlockingThread(Thread t) {
		return t instanceof NonBlocking;
	}

	/**
	 * If Micrometer is available, set-up a decorator that will instrument any
	 * {@link ExecutorService} that backs a {@link Scheduler}.
	 * No-op if Micrometer isn't available.
	 *
	 * <p>
	 * The {@link MeterRegistry} used by reactor can be configured via
	 * {@link reactor.util.Metrics.MicrometerConfiguration#useRegistry(MeterRegistry)}
	 * prior to using this method, the default being
	 * {@link io.micrometer.core.instrument.Metrics#globalRegistry}.
	 * </p>
	 *
	 * @implNote Note that this is added as a decorator via Schedulers when enabling metrics for schedulers, which doesn't change the Factory.
	 * @deprecated prefer using Micrometer#timedScheduler from the reactor-core-micrometer module. To be removed at the earliest in 3.6.0.
	 */
	@Deprecated
	public static void enableMetrics() {
		if (Metrics.isInstrumentationAvailable()) {
			addExecutorServiceDecorator(SchedulerMetricDecorator.METRICS_DECORATOR_KEY, new SchedulerMetricDecorator());
		}
	}

	/**
	 * If {@link #enableMetrics()} has been previously called, removes the decorator.
	 * No-op if {@link #enableMetrics()} hasn't been called.
	 *
	 * @deprecated prefer using Micrometer#timedScheduler from the reactor-core-micrometer module. To be removed at the earliest in 3.6.0.
	 */
 	@Deprecated
	public static void disableMetrics() {
		removeExecutorServiceDecorator(SchedulerMetricDecorator.METRICS_DECORATOR_KEY);
	}

	/**
	 * Re-apply default factory to {@link Schedulers}
	 */
	public static void resetFactory() {
		setFactory(DEFAULT);
	}

	/**
	 * Replace {@link Schedulers} factories ({@link #newParallel(String) newParallel},
	 * {@link #newSingle(String) newSingle} and {@link #newBoundedElastic(int, int, String) newBoundedElastic}).
	 * Unlike {@link #setFactory(Factory)}, doesn't shutdown previous Schedulers but
	 * capture them in a {@link Snapshot} that can be later restored via {@link #resetFrom(Snapshot)}.
	 * <p>
	 * This method should be called safely and with caution, typically on app startup.
	 *
	 * @param newFactory an arbitrary {@link Factory} instance
	 * @return a {@link Snapshot} representing a restorable snapshot of {@link Schedulers}
	 */
	public static Snapshot setFactoryWithSnapshot(Factory newFactory) {
		//nulling out CACHED references ensures that the schedulers won't be disposed
		//when setting the newFactory via setFactory
		Snapshot snapshot = new Snapshot(
				CACHED_BOUNDED_ELASTIC.getAndSet(null),
				CACHED_PARALLEL.getAndSet(null),
				CACHED_SINGLE.getAndSet(null),
				factory);
		setFactory(newFactory);
		return snapshot;
	}

	/**
	 * Replace the current Factory and shared Schedulers with the ones saved in a
	 * previously {@link #setFactoryWithSnapshot(Factory) captured} snapshot.
	 * <p>
	 * Passing {@code null} re-applies the default factory.
	 */
	public static void resetFrom(@Nullable Snapshot snapshot) {
		if (snapshot == null) {
			resetFactory();
			return;
		}
		//Restore the atomic references first, so that concurrent calls to Schedulers either
		//get a soon-to-be-shutdown instance or the restored instance
		CachedScheduler oldBoundedElastic = CACHED_BOUNDED_ELASTIC.getAndSet(snapshot.oldBoundedElasticScheduler);
		CachedScheduler oldParallel = CACHED_PARALLEL.getAndSet(snapshot.oldParallelScheduler);
		CachedScheduler oldSingle = CACHED_SINGLE.getAndSet(snapshot.oldSingleScheduler);

		//From there on, we've restored all the snapshoted instances, the factory can be
		//restored too and will start backing Schedulers.newXxx().
		//We thus never create a CachedScheduler by accident.
		factory = snapshot.oldFactory;

		//Shutdown the old CachedSchedulers, if any
		if (oldBoundedElastic != null) oldBoundedElastic._dispose();
		if (oldParallel != null) oldParallel._dispose();
		if (oldSingle != null) oldSingle._dispose();
	}

	/**
	 * Reset the {@link #onHandleError(BiConsumer)} hook to the default no-op behavior, erasing
	 * all sub-hooks that might have individually added via {@link #onHandleError(String, BiConsumer)}
	 * or the whole hook set via {@link #onHandleError(BiConsumer)}.
	 *
	 * @see #resetOnHandleError(String)
	 */
	public static void resetOnHandleError() {
		if (LOGGER.isDebugEnabled()) {
			LOGGER.debug("Reset to factory defaults: onHandleError");
		}
		synchronized (LOGGER) {
			onHandleErrorHooks.clear();
			onHandleErrorHook = null;
		}
	}

	/**
	 * Reset a specific onHandleError hook part keyed to the provided {@link String},
	 * removing that sub-hook if it has previously been defined via {@link #onHandleError(String, BiConsumer)}.
	 */
	public static void resetOnHandleError(String key) {
		if (LOGGER.isDebugEnabled()) {
			LOGGER.debug("Remove onHandleError sub-hook {}", key);
		}
		synchronized (LOGGER) {
			//avoid resetting monolithic hook if no keyed hook has been set
			//also avoid resetting anything if the key is unknown
			if (onHandleErrorHooks.remove(key) != null) {
				onHandleErrorHook = createOrAppendHandleError(onHandleErrorHooks.values());
			}
		}
	}

	/**
	 * Replace {@link Schedulers} factories ({@link #newParallel(String) newParallel},
	 * {@link #newSingle(String) newSingle} and {@link #newBoundedElastic(int, int, String) newBoundedElastic}).
	 * Also shutdown Schedulers from the cached factories (like {@link #single()}) in order to
	 * also use these replacements, re-creating the shared schedulers from the new factory
	 * upon next use.
	 * <p>
	 * This method should be called safely and with caution, typically on app startup.
	 *
	 * @param factoryInstance an arbitrary {@link Factory} instance.
	 */
	public static void setFactory(Factory factoryInstance) {
		Objects.requireNonNull(factoryInstance, "factoryInstance");
		shutdownNow();
		factory = factoryInstance;
	}

	/**
	 * Set up an additional {@link ScheduledExecutorService} decorator for a given key
	 * only if that key is not already present.
	 * <p>
	 * The decorator is a {@link BiFunction} taking the Scheduler and the backing
	 * {@link ScheduledExecutorService} as second argument. It returns the
	 * decorated {@link ScheduledExecutorService}.
	 *
	 * @param key the key under which to set up the decorator
	 * @param decorator the executor service decorator to add, if key not already present.
	 * @return true if the decorator was added, false if a decorator was already present
	 * for this key.
	 * @see #setExecutorServiceDecorator(String, BiFunction)
	 * @see #removeExecutorServiceDecorator(String)
	 * @see Schedulers#onScheduleHook(String, Function)
	 */
	public static boolean addExecutorServiceDecorator(String key, BiFunction<Scheduler, ScheduledExecutorService, ScheduledExecutorService> decorator) {
		synchronized (DECORATORS) {
			return DECORATORS.putIfAbsent(key, decorator) == null;
		}
	}

	/**
	 * Set up an additional {@link ScheduledExecutorService} decorator for a given key,
	 * even if that key is already present.
	 * <p>
	 * The decorator is a {@link BiFunction} taking the Scheduler and the backing
	 * {@link ScheduledExecutorService} as second argument. It returns the
	 * decorated {@link ScheduledExecutorService}.
	 *
	 * @param key the key under which to set up the decorator
	 * @param decorator the executor service decorator to add, if key not already present.
	 * @see #addExecutorServiceDecorator(String, BiFunction)
	 * @see #removeExecutorServiceDecorator(String)
	 * @see Schedulers#onScheduleHook(String, Function)
	 */
	public static void setExecutorServiceDecorator(String key, BiFunction<Scheduler, ScheduledExecutorService, ScheduledExecutorService> decorator) {
		synchronized (DECORATORS) {
			DECORATORS.put(key, decorator);
		}
	}

	/**
	 * Remove an existing {@link ScheduledExecutorService} decorator if it has been set up
	 * via {@link #addExecutorServiceDecorator(String, BiFunction)}.
	 * <p>
	 * In case the decorator implements {@link Disposable}, it is also
	 * {@link Disposable#dispose() disposed}.
	 *
	 * @param key the key for the executor service decorator to remove
	 * @return the removed decorator, or null if none was set for that key
	 * @see #addExecutorServiceDecorator(String, BiFunction)
	 * @see #setExecutorServiceDecorator(String, BiFunction)
	 */
	public static BiFunction<Scheduler, ScheduledExecutorService, ScheduledExecutorService> removeExecutorServiceDecorator(String key) {
		BiFunction<Scheduler, ScheduledExecutorService, ScheduledExecutorService> removed;
		synchronized (DECORATORS) {
			removed = DECORATORS.remove(key);
		}
		if (removed instanceof Disposable) {
			((Disposable) removed).dispose();
		}
		return removed;
	}

	/**
	 * This method is aimed at {@link Scheduler} implementors, enabling custom implementations
	 * that are backed by a {@link ScheduledExecutorService} to also have said executors
	 * decorated (ie. for instrumentation purposes).
	 * <p>
	 * It <strong>applies</strong> the decorators added via
	 * {@link #addExecutorServiceDecorator(String, BiFunction)}, so it shouldn't be added
	 * as a decorator. Note also that decorators are not guaranteed to be idempotent, so
	 * this method should be called only once per executor.
	 *
	 * @param owner a {@link Scheduler} that owns the {@link ScheduledExecutorService}
	 * @param original the {@link ScheduledExecutorService} that the {@link Scheduler}
	 * wants to use originally
	 * @return the decorated {@link ScheduledExecutorService}, or the original if no decorator is set up
	 * @see #addExecutorServiceDecorator(String, BiFunction)
	 * @see #removeExecutorServiceDecorator(String)
	 */
	public static ScheduledExecutorService decorateExecutorService(Scheduler owner, ScheduledExecutorService original) {
		synchronized (DECORATORS) {
			for (BiFunction<Scheduler, ScheduledExecutorService, ScheduledExecutorService> decorator : DECORATORS.values()) {
				original = decorator.apply(owner, original);
			}
		}

		return original;
	}

	/**
	 * Add or replace a named scheduling {@link Function decorator}. With subsequent calls
	 * to this method, the onScheduleHook hook can be a composite of several sub-hooks, each
	 * with a different key.
	 * <p>
	 * The sub-hook is a {@link Function} taking the scheduled {@link Runnable}.
	 * It returns the decorated {@link Runnable}.
	 *
	 * @param key the key under which to set up the onScheduleHook sub-hook
	 * @param decorator the {@link Runnable} decorator to add (or replace, if key is already present)
	 * @see #resetOnScheduleHook(String)
	 * @see #resetOnScheduleHooks()
	 */
	public static void onScheduleHook(String key, Function<Runnable, Runnable> decorator) {
		synchronized (onScheduleHooks) {
			onScheduleHooks.put(key, decorator);
			Function<Runnable, Runnable> newHook = null;
			for (Function<Runnable, Runnable> function : onScheduleHooks.values()) {
				if (newHook == null) {
					newHook = function;
				}
				else {
					newHook = newHook.andThen(function);
				}
			}
			onScheduleHook = newHook;
		}
	}

	/**
	 * Reset a specific onScheduleHook {@link Function sub-hook} if it has been set up
	 * via {@link #onScheduleHook(String, Function)}.
	 *
	 * @param key the key for onScheduleHook sub-hook to remove
	 * @see #onScheduleHook(String, Function)
	 * @see #resetOnScheduleHooks()
	 */
	public static void resetOnScheduleHook(String key) {
		synchronized (onScheduleHooks) {
			onScheduleHooks.remove(key);
			if (onScheduleHooks.isEmpty()) {
				onScheduleHook = Function.identity();
			}
			else {
				Function<Runnable, Runnable> newHook = null;
				for (Function<Runnable, Runnable> function : onScheduleHooks.values()) {
					if (newHook == null) {
						newHook = function;
					}
					else {
						newHook = newHook.andThen(function);
					}
				}
				onScheduleHook = newHook;
			}
		}
	}

	/**
	 * Remove all onScheduleHook {@link Function sub-hooks}.
	 *
	 * @see #onScheduleHook(String, Function)
	 * @see #resetOnScheduleHook(String)
	 */
	public static void resetOnScheduleHooks() {
		synchronized (onScheduleHooks) {
			onScheduleHooks.clear();
			onScheduleHook = null;
		}
	}

	/**
	 * Applies the hooks registered with {@link Schedulers#onScheduleHook(String, Function)}.
	 *
	 * @param runnable a {@link Runnable} submitted to a {@link Scheduler}
	 * @return decorated {@link Runnable} if any hook is registered, the original otherwise.
	 */
	public static Runnable onSchedule(Runnable runnable) {
		Function<Runnable, Runnable> hook = onScheduleHook;
		if (hook != null) {
			return hook.apply(runnable);
		}
		else {
			return runnable;
		}
	}

	/**
	 * Clear any cached {@link Scheduler} and call dispose on them.
	 */
	public static void shutdownNow() {
		CachedScheduler oldBoundedElastic = CACHED_BOUNDED_ELASTIC.getAndSet(null);
		CachedScheduler oldParallel = CACHED_PARALLEL.getAndSet(null);
		CachedScheduler oldSingle = CACHED_SINGLE.getAndSet(null);

		if (oldBoundedElastic != null) oldBoundedElastic._dispose();
		if (oldParallel != null) oldParallel._dispose();
		if (oldSingle != null) oldSingle._dispose();
	}

	/**
	 * The common <em>single</em> instance, a {@link Scheduler} that hosts a single-threaded ExecutorService-based
	 * worker.
	 * <p>
	 * Only one instance of this common scheduler will be created on the first call and is cached. The same instance
	 * is returned on subsequent calls until it is disposed.
	 * <p>
	 * One cannot directly {@link Scheduler#dispose() dispose} the common instances, as they are cached and shared
	 * between callers. They can however be all {@link #shutdownNow() shut down} together, or replaced by a
	 * {@link #setFactory(Factory) change in Factory}.
	 *
	 * @return the common <em>single</em> instance, a {@link Scheduler} that hosts a single-threaded
	 * ExecutorService-based worker
	 */
	public static Scheduler single() {
		return cache(CACHED_SINGLE, SINGLE, SINGLE_SUPPLIER);
	}

	/**
	 * Wraps a single {@link reactor.core.scheduler.Scheduler.Worker} from some other
	 * {@link Scheduler} and provides {@link reactor.core.scheduler.Scheduler.Worker}
	 * services on top of it. Unlike with other factory methods in this class, the delegate
	 * is assumed to be {@link Scheduler#init() initialized} and won't be implicitly
	 * initialized by this method.
	 * <p>
	 * Use the {@link Scheduler#dispose()} to release the wrapped worker.
	 *
	 * @param original a {@link Scheduler} to call upon to get the single {@link
	 * reactor.core.scheduler.Scheduler.Worker}
	 *
	 * @return a wrapping {@link Scheduler} consistently returning a same worker from a
	 * source {@link Scheduler}
	 */
	public static Scheduler single(Scheduler original) {
		return new SingleWorkerScheduler(original);
	}

	/**
	 * Public factory hook to override Schedulers behavior globally
	 */
	public interface Factory {

		/**
		 * {@link Scheduler} that dynamically creates a bounded number of ExecutorService-based
		 * Workers, reusing them once the Workers have been shut down. The underlying (user or daemon)
		 * threads can be evicted if idle for more than {@code ttlSeconds}.
		 * <p>
		 * The maximum number of created thread pools is bounded by the provided {@code cap}.
		 *
		 * @param threadCap maximum number of underlying threads to create
		 * @param queuedTaskCap maximum number of tasks to enqueue when no more threads can be created. Can be {@link Integer#MAX_VALUE} for unbounded enqueueing.
		 * @param threadFactory a {@link ThreadFactory} to use each thread initialization
		 * @param ttlSeconds Time-to-live for an idle {@link reactor.core.scheduler.Scheduler.Worker}
		 *
		 * @return a new {@link Scheduler} that dynamically creates workers with an upper bound to
		 * the number of backing threads, reuses threads and evict idle ones
		 */
		default Scheduler newBoundedElastic(int threadCap, int queuedTaskCap, ThreadFactory threadFactory, int ttlSeconds) {
			return new BoundedElasticScheduler(threadCap, queuedTaskCap, threadFactory, ttlSeconds);
		}

		/**
		 * {@link Scheduler} that hosts a fixed pool of workers and is suited for parallel
		 * work.
		 *
		 * @param parallelism Number of pooled workers.
		 * @param threadFactory a {@link ThreadFactory} to use for the fixed initialized
		 * number of {@link Thread}
		 *
		 * @return a new {@link Scheduler} that hosts a fixed pool of workers and is
		 * suited for parallel work
		 */
		default Scheduler newParallel(int parallelism, ThreadFactory threadFactory) {
			return new ParallelScheduler(parallelism, threadFactory);
		}

		/**
		 * {@link Scheduler} that hosts a single worker and is suited for non-blocking
		 * work.
		 *
		 * @param threadFactory a {@link ThreadFactory} to use for the unique resource of
		 * the {@link Scheduler}
		 *
		 * @return a new {@link Scheduler} that hosts a single worker
		 */
		default Scheduler newSingle(ThreadFactory threadFactory) {
			return new SingleScheduler(threadFactory);
		}
	}

	/**
	 * It is also {@link Disposable} in case you don't want to restore the live {@link Schedulers}
	 */
	public static final class Snapshot implements Disposable {

		@Nullable
		final CachedScheduler oldBoundedElasticScheduler;

		@Nullable
		final CachedScheduler oldParallelScheduler;

		@Nullable
		final CachedScheduler oldSingleScheduler;

		final Factory oldFactory;

		private Snapshot(@Nullable CachedScheduler oldBoundedElasticScheduler,
				@Nullable CachedScheduler oldParallelScheduler,
				@Nullable CachedScheduler oldSingleScheduler,
				Factory factory) {
			this.oldBoundedElasticScheduler = oldBoundedElasticScheduler;
			this.oldParallelScheduler = oldParallelScheduler;
			this.oldSingleScheduler = oldSingleScheduler;
			oldFactory = factory;
		}

		@Override
		public boolean isDisposed() {
			return
					(oldBoundedElasticScheduler == null || oldBoundedElasticScheduler.isDisposed()) &&
					(oldParallelScheduler == null || oldParallelScheduler.isDisposed()) &&
					(oldSingleScheduler == null || oldSingleScheduler.isDisposed());
		}

		@Override
		public void dispose() {
			if (oldBoundedElasticScheduler != null) oldBoundedElasticScheduler._dispose();
			if (oldParallelScheduler != null) oldParallelScheduler._dispose();
			if (oldSingleScheduler != null) oldSingleScheduler._dispose();
		}
	}

	// Internals
	static final String BOUNDED_ELASTIC       = "boundedElastic"; // Blocking stuff with scale to zero
	static final String PARALLEL              = "parallel"; //scale up common tasks
	static final String SINGLE                = "single"; //non blocking tasks
	static final String IMMEDIATE             = "immediate";
	static final String FROM_EXECUTOR         = "fromExecutor";
	static final String FROM_EXECUTOR_SERVICE = "fromExecutorService";


	// Cached schedulers in atomic references:
	static AtomicReference<CachedScheduler> CACHED_BOUNDED_ELASTIC = new AtomicReference<>();
	static AtomicReference<CachedScheduler> CACHED_PARALLEL        = new AtomicReference<>();
	static AtomicReference<CachedScheduler> CACHED_SINGLE          = new AtomicReference<>();

	static final Supplier<Scheduler> BOUNDED_ELASTIC_SUPPLIER =
			() -> newBoundedElastic(DEFAULT_BOUNDED_ELASTIC_SIZE, DEFAULT_BOUNDED_ELASTIC_QUEUESIZE,
					BOUNDED_ELASTIC, BoundedElasticScheduler.DEFAULT_TTL_SECONDS, true);

	static final Supplier<Scheduler> PARALLEL_SUPPLIER =
			() -> newParallel(PARALLEL, DEFAULT_POOL_SIZE, true);

	static final Supplier<Scheduler> SINGLE_SUPPLIER = () -> newSingle(SINGLE, true);

	static final Factory DEFAULT = new Factory() { };

	static final Map<String, BiFunction<Scheduler, ScheduledExecutorService, ScheduledExecutorService>>
			DECORATORS = new LinkedHashMap<>();

	static volatile Factory factory = DEFAULT;

	private static final LinkedHashMap<String, BiConsumer<Thread, Throwable>> onHandleErrorHooks = new LinkedHashMap<>(1);

	@Nullable
	static BiConsumer<Thread, ? super Throwable> onHandleErrorHook;

	private static final LinkedHashMap<String, Function<Runnable, Runnable>> onScheduleHooks = new LinkedHashMap<>(1);

	@Nullable
	private static Function<Runnable, Runnable> onScheduleHook;

	/**
	 * Get a {@link CachedScheduler} out of the {@code reference} or create one using the
	 * {@link Supplier} if the reference is empty, effectively creating a single instance
	 * to be reused as a default scheduler for the given {@code key} category.
	 *
	 * @param reference the cache reference that holds the scheduler
	 * @param key the "name" for the Scheduler's category/type
	 * @param supplier the {@link Scheduler} generator to use and wrap into a {@link CachedScheduler}.
	 * Note that in case of a race, an extraneous Scheduler can be created, but it'll get
	 * immediately {@link Scheduler#dispose() disposed}.
	 * @return a {@link CachedScheduler} to be reused, either pre-existing or created
	 */
	static CachedScheduler cache(AtomicReference<CachedScheduler> reference, String key, Supplier<Scheduler> supplier) {
		CachedScheduler s = reference.get();
		if (s != null) {
			return s;
		}
		s = new CachedScheduler(key, supplier.get());
		if (reference.compareAndSet(null, s)) {
			return s;
		}
		//the reference was updated in the meantime with a cached scheduler
		//fallback to it and dispose the extraneous one
		s._dispose();
		return reference.get();
	}

	static final Logger LOGGER = Loggers.getLogger(Schedulers.class);

	static final void defaultUncaughtException(Thread t, Throwable e) {
		Schedulers.LOGGER.error("Scheduler worker in group " + t.getThreadGroup().getName()
				+ " failed with an uncaught exception", e);
	}

	static void handleError(Throwable ex) {
		Thread thread = Thread.currentThread();
		Throwable t = unwrap(ex);
		Thread.UncaughtExceptionHandler x = thread.getUncaughtExceptionHandler();
		if (x != null) {
			x.uncaughtException(thread, t);
		}
		else {
			LOGGER.error("Scheduler worker failed with an uncaught exception", t);
		}
		BiConsumer<Thread, ? super Throwable> hook = onHandleErrorHook;
		if (hook != null) {
			hook.accept(thread, t);
		}
	}

	static class CachedScheduler implements Scheduler, Supplier<Scheduler>, Scannable {

		final Scheduler cached;
		final String    stringRepresentation;

		CachedScheduler(String key, Scheduler cached) {
			this.cached = cached;
			this.stringRepresentation = "Schedulers." + key + "()";
		}

		@Override
		public Disposable schedule(Runnable task) {
			return cached.schedule(task);
		}

		@Override
		public Disposable schedule(Runnable task, long delay, TimeUnit unit) {
			return cached.schedule(task, delay, unit);
		}

		@Override
		public Disposable schedulePeriodically(Runnable task,
				long initialDelay,
				long period,
				TimeUnit unit) {
			return cached.schedulePeriodically(task, initialDelay, period, unit);
		}

		@Override
		public Worker createWorker() {
			return cached.createWorker();
		}

		@Override
		public long now(TimeUnit unit) {
			return cached.now(unit);
		}

		@Override
		public void start() {
			cached.start();
		}

		@Override
		public void init() {
			cached.init();
		}

		@Override
		public void dispose() {
		}

		@Override
		public boolean isDisposed() {
			return cached.isDisposed();
		}

		@Override
		public String toString() {
			return stringRepresentation;
		}

		@Override
		public Object scanUnsafe(Attr key) {
			if (Attr.NAME == key) return stringRepresentation;
			return Scannable.from(cached).scanUnsafe(key);
		}

		/**
		 * Get the {@link Scheduler} that is cached and wrapped inside this
		 * {@link CachedScheduler}.
		 *
		 * @return the cached Scheduler
		 */
		@Override
		public Scheduler get() {
			return cached;
		}

		void _dispose() {
			cached.dispose();
		}
	}

	static Disposable directSchedule(ScheduledExecutorService exec,
			Runnable task,
			@Nullable Disposable parent,
			long delay,
			TimeUnit unit) {
		task = onSchedule(task);
		SchedulerTask sr = new SchedulerTask(task, parent);
		Future<?> f;
		if (delay <= 0L) {
			f = exec.submit((Callable<?>) sr);
		}
		else {
			f = exec.schedule((Callable<?>) sr, delay, unit);
		}
		sr.setFuture(f);

		return sr;
	}

	static Disposable directSchedulePeriodically(ScheduledExecutorService exec,
			Runnable task,
			long initialDelay,
			long period,
			TimeUnit unit) {
		task = onSchedule(task);

		if (period <= 0L) {
			InstantPeriodicWorkerTask isr =
					new InstantPeriodicWorkerTask(task, exec);
			Future<?> f;
			if (initialDelay <= 0L) {
				f = exec.submit(isr);
			}
			else {
				f = exec.schedule(isr, initialDelay, unit);
			}
			isr.setFirst(f);

			return isr;
		}
		else {
			PeriodicSchedulerTask sr = new PeriodicSchedulerTask(task);
			Future<?> f = exec.scheduleAtFixedRate(sr, initialDelay, period, unit);
			sr.setFuture(f);

			return sr;
		}
	}

	static Disposable workerSchedule(ScheduledExecutorService exec,
			Disposable.Composite tasks,
			Runnable task,
			long delay,
			TimeUnit unit) {
		task = onSchedule(task);

		WorkerTask sr = new WorkerTask(task, tasks);
		if (!tasks.add(sr)) {
			throw Exceptions.failWithRejected();
		}

		try {
			Future<?> f;
			if (delay <= 0L) {
				f = exec.submit((Callable<?>) sr);
			}
			else {
				f = exec.schedule((Callable<?>) sr, delay, unit);
			}
			sr.setFuture(f);
		}
		catch (RejectedExecutionException ex) {
			sr.dispose();
			//RejectedExecutionException are propagated up
			throw ex;
		}

		return sr;
	}

	static Disposable workerSchedulePeriodically(ScheduledExecutorService exec,
			Disposable.Composite tasks,
			Runnable task,
			long initialDelay,
			long period,
			TimeUnit unit) {
		task = onSchedule(task);

		if (period <= 0L) {
			InstantPeriodicWorkerTask isr =
					new InstantPeriodicWorkerTask(task, exec, tasks);
			if (!tasks.add(isr)) {
			  throw Exceptions.failWithRejected();
			}
			try {
				Future<?> f;
				if (initialDelay <= 0L) {
					f = exec.submit(isr);
				}
				else {
					f = exec.schedule(isr, initialDelay, unit);
				}
				isr.setFirst(f);
			}
			catch (RejectedExecutionException ex) {
				isr.dispose();
				//RejectedExecutionException are propagated up
				throw ex;
			}
			catch (IllegalArgumentException | NullPointerException ex) {
				isr.dispose();
				//IllegalArgumentException are wrapped into RejectedExecutionException and propagated up
				throw new RejectedExecutionException(ex);
			}

			return isr;
		}

		PeriodicWorkerTask sr = new PeriodicWorkerTask(task, tasks);
		if (!tasks.add(sr)) {
			throw Exceptions.failWithRejected();
		}

		try {
			Future<?> f = exec.scheduleAtFixedRate(sr, initialDelay, period, unit);
			sr.setFuture(f);
		}
		catch (RejectedExecutionException ex) {
			sr.dispose();
			//RejectedExecutionException are propagated up
			throw ex;
		}
		catch (IllegalArgumentException | NullPointerException ex) {
			sr.dispose();
			//IllegalArgumentException are wrapped into RejectedExecutionException and propagated up
			throw new RejectedExecutionException(ex);
		}

		return sr;
	}

	/**
	 * Scan an {@link Executor} or {@link ExecutorService}, recognizing several special
	 * implementations. Unwraps some decorating schedulers, recognizes {@link Scannable}
	 * schedulers and delegates to their {@link Scannable#scanUnsafe(Scannable.Attr)}
	 * method, introspects {@link ThreadPoolExecutor} instances.
	 * <p>
	 * If no data can be extracted, defaults to the provided {@code orElse}
	 * {@link Scannable#scanUnsafe(Scannable.Attr) scanUnsafe}.
	 *
	 * @param executor the executor to introspect in a best effort manner.
	 * @param key the key to scan for. CAPACITY and BUFFERED mainly.
	 * @return an equivalent of {@link Scannable#scanUnsafe(Scannable.Attr)} but that can
	 * also work on some implementations of {@link Executor}
	 */
	@Nullable
	static final Object scanExecutor(Executor executor, Scannable.Attr key) {
		if (executor instanceof DelegateServiceScheduler.UnsupportedScheduledExecutorService) {
			executor = ((DelegateServiceScheduler.UnsupportedScheduledExecutorService) executor).get();
		}
		if (executor instanceof Scannable) {
			return ((Scannable) executor).scanUnsafe(key);
		}

		if (executor instanceof ExecutorService) {
			ExecutorService service = (ExecutorService) executor;
			if (key == Scannable.Attr.TERMINATED) return service.isTerminated();
			if (key == Scannable.Attr.CANCELLED) return service.isShutdown();
		}

		if (executor instanceof ThreadPoolExecutor) {
				final ThreadPoolExecutor poolExecutor = (ThreadPoolExecutor) executor;
				if (key == Scannable.Attr.CAPACITY) return poolExecutor.getMaximumPoolSize();
				if (key == Scannable.Attr.BUFFERED) return ((Long) (poolExecutor.getTaskCount() - poolExecutor.getCompletedTaskCount())).intValue();
				if (key == Scannable.Attr.LARGE_BUFFERED) return poolExecutor.getTaskCount() - poolExecutor.getCompletedTaskCount();
		}

		return null;
	}
}<|MERGE_RESOLUTION|>--- conflicted
+++ resolved
@@ -174,29 +174,6 @@
 	}
 
 	/**
-<<<<<<< HEAD
-=======
-	 * {@link Scheduler} that dynamically creates ExecutorService-based Workers and caches
-	 * the thread pools, reusing them once the Workers have been shut down.
-	 * <p>
-	 * The maximum number of created thread pools is unbounded.
-	 * <p>
-	 * The default time-to-live for unused thread pools is 60 seconds, use the appropriate
-	 * factory to set a different value.
-	 * <p>
-	 *
-	 * @return default instance of a {@link Scheduler} that dynamically creates ExecutorService-based
-	 * Workers and caches the threads, reusing them once the Workers have been shut
-	 * down
-	 * @deprecated use {@link #boundedElastic()}, to be removed in 3.5.0
-	 */
-	@Deprecated
-	public static Scheduler elastic() {
-		return cache(CACHED_ELASTIC, ELASTIC, ELASTIC_SUPPLIER);
-	}
-
-	/**
->>>>>>> 082d6bc9
 	 * The common <em>boundedElastic</em> instance, a {@link Scheduler} that dynamically creates a bounded number of
 	 * ExecutorService-based Workers, reusing them once the Workers have been shut down. The underlying daemon
 	 * threads can be evicted if idle for more than {@link BoundedElasticScheduler#DEFAULT_TTL_SECONDS 60} seconds.
@@ -266,98 +243,6 @@
 	}
 
 	/**
-<<<<<<< HEAD
-=======
-	 * {@link Scheduler} that dynamically creates ExecutorService-based Workers and caches
-	 * the thread pools, reusing them once the Workers have been shut down.
-	 * <p>
-	 * The maximum number of created thread pools is unbounded.
-	 * <p>
-	 * The default time-to-live for unused thread pools is 60 seconds, use the appropriate
-	 * factory to set a different value.
-	 * <p>
-	 *
-	 * @param name Thread prefix
-	 *
-	 * @return a new {@link Scheduler} that dynamically creates ExecutorService-based
-	 * Workers and caches the thread pools, reusing them once the Workers have been shut
-	 * down
-	 * @deprecated use {@link #newBoundedElastic(int, int, String)}, to be removed in 3.5.0
-	 */
-	@Deprecated
-	public static Scheduler newElastic(String name) {
-		return newElastic(name, ElasticScheduler.DEFAULT_TTL_SECONDS);
-	}
-
-	/**
-	 * {@link Scheduler} that dynamically creates ExecutorService-based Workers and caches
-	 * the thread pools, reusing them once the Workers have been shut down.
-	 * <p>
-	 * The maximum number of created thread pools is unbounded.
-	 * <p>
-	 *
-	 * @param name Thread prefix
-	 * @param ttlSeconds Time-to-live for an idle {@link reactor.core.scheduler.Scheduler.Worker}
-	 *
-	 * @return a new {@link Scheduler} that dynamically creates ExecutorService-based
-	 * Workers and caches the thread pools, reusing them once the Workers have been shut
-	 * down
-	 * @deprecated use {@link #newBoundedElastic(int, int, String, int)}, to be removed in 3.5.0
-	 */
-	@Deprecated
-	public static Scheduler newElastic(String name, int ttlSeconds) {
-		return newElastic(name, ttlSeconds, false);
-	}
-
-	/**
-	 * {@link Scheduler} that dynamically creates ExecutorService-based Workers and caches
-	 * the thread pools, reusing them once the Workers have been shut down.
-	 * <p>
-	 * The maximum number of created thread pools is unbounded.
-	 * <p>
-	 *
-	 * @param name Thread prefix
-	 * @param ttlSeconds Time-to-live for an idle {@link reactor.core.scheduler.Scheduler.Worker}
-	 * @param daemon false if the {@link Scheduler} requires an explicit {@link
-	 * Scheduler#dispose()} to exit the VM.
-	 *
-	 * @return a new {@link Scheduler} that dynamically creates ExecutorService-based
-	 * Workers and caches the thread pools, reusing them once the Workers have been shut
-	 * down
-	 * @deprecated use {@link #newBoundedElastic(int, int, String, int, boolean)}, to be removed in 3.5.0
-	 */
-	@Deprecated
-	public static Scheduler newElastic(String name, int ttlSeconds, boolean daemon) {
-		return newElastic(ttlSeconds,
-				new ReactorThreadFactory(name, ElasticScheduler.COUNTER, daemon, false,
-						Schedulers::defaultUncaughtException));
-	}
-
-	/**
-	 * {@link Scheduler} that dynamically creates ExecutorService-based Workers and caches
-	 * the thread pools, reusing them once the Workers have been shut down.
-	 * <p>
-	 * The maximum number of created thread pools is unbounded.
-	 * <p>
-	 *
-	 * @param ttlSeconds Time-to-live for an idle {@link reactor.core.scheduler.Scheduler.Worker}
-	 * @param threadFactory a {@link ThreadFactory} to use each thread initialization
-	 *
-	 * @return a new {@link Scheduler} that dynamically creates ExecutorService-based
-	 * Workers and caches the thread pools, reusing them once the Workers have been shut
-	 * down
-	 * @deprecated use {@link #newBoundedElastic(int, int, ThreadFactory, int)}, to be removed in 3.5.0
-	 */
-	@Deprecated
-	public static Scheduler newElastic(int ttlSeconds, ThreadFactory threadFactory) {
-		final Scheduler fromFactory = factory.newElastic(ttlSeconds, threadFactory);
-		fromFactory.init();
-		return fromFactory;
-	}
-
-
-	/**
->>>>>>> 082d6bc9
 	 * {@link Scheduler} that dynamically creates a bounded number of ExecutorService-based
 	 * Workers, reusing them once the Workers have been shut down. The underlying (user)
 	 * threads can be evicted if idle for more than {@link BoundedElasticScheduler#DEFAULT_TTL_SECONDS 60} seconds.
