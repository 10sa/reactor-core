--- conflicted
+++ resolved
@@ -487,13 +487,6 @@
 				.hasValue(10);
 	}
 
-<<<<<<< HEAD
-	@Test
-	public void scanOperator(){
-		FluxStream<Integer> test = new FluxStream<>(() -> source.stream());
-
-		assertThat(test.scan(Scannable.Attr.RUN_STYLE)).isSameAs(Scannable.Attr.RunStyle.SYNC);
-=======
 	//see https://github.com/reactor/reactor-core/issues/2761
 	@ParameterizedTest
 	@ValueSource(booleans = { false, true })
@@ -563,6 +556,12 @@
 		assertThat(error)
 			.succeedsWithin(Duration.ofSeconds(2), InstanceOfAssertFactories.THROWABLE)
 			.hasMessage("boom");
->>>>>>> 3d620dca
+	}
+
+	@Test
+	public void scanOperator(){
+		FluxStream<Integer> test = new FluxStream<>(() -> source.stream());
+
+		assertThat(test.scan(Scannable.Attr.RUN_STYLE)).isSameAs(Scannable.Attr.RunStyle.SYNC);
 	}
 }