--- conflicted
+++ resolved
@@ -138,233 +138,6 @@
 	}
 
 	@Test
-<<<<<<< HEAD
-=======
-	public void onSuccessOrErrorNormal() {
-		LongAdder invoked = new LongAdder();
-		AtomicBoolean completedEmpty = new AtomicBoolean();
-		AtomicReference<Throwable> error = new AtomicReference<>();
-
-		@SuppressWarnings("deprecation") // Because of doOnSuccessOrError, which will be removed in 3.5.0
-		Mono<Integer> mono = Flux
-				.range(1, 10)
-				.reduce((a, b) -> a + b)
-				.hide()
-				.doOnSuccessOrError((v, t) -> {
-					if (v == null && t == null) completedEmpty.set(true);
-					if (t != null) error.set(t);
-					invoked.increment();
-				});
-
-		StepVerifier.create(mono)
-		            .expectFusion(Fuseable.ANY, Fuseable.NONE)
-	                .expectNext(55)
-	                .expectComplete()
-	                .verify();
-
-		assertThat(completedEmpty.get()).as("unexpected empty completion").isFalse();
-		assertThat(invoked.intValue()).isEqualTo(1);
-		assertThat(error).as("unexpected error").hasValue(null);
-	}
-
-	@Test
-	public void onSuccessOrErrorNormalConditional() {
-		LongAdder invoked = new LongAdder();
-		AtomicBoolean completedEmpty = new AtomicBoolean();
-		AtomicReference<Throwable> error = new AtomicReference<>();
-
-		@SuppressWarnings("deprecation") // Because of doOnSuccessOrError, which will be removed in 3.5.0
-		Mono<Integer> mono = Flux
-				.range(1, 10)
-				.reduce((a, b) -> a + b)
-				.hide()
-				.filter(v -> true)
-				.doOnSuccessOrError((v, t) -> {
-					if (v == null && t == null) completedEmpty.set(true);
-					if (t != null) error.set(t);
-					invoked.increment();
-				});
-
-		StepVerifier.create(mono)
-		            .expectFusion(Fuseable.ANY, Fuseable.NONE)
-		            .expectNext(55)
-		            .expectComplete()
-		            .verify();
-
-		assertThat(completedEmpty.get()).as("unexpected empty completion").isFalse();
-		assertThat(invoked.intValue()).isEqualTo(1);
-		assertThat(error).as("unexpected error").hasValue(null);
-	}
-
-	@Test
-	public void onSuccessOrErrorFusion() {
-		LongAdder invoked = new LongAdder();
-		AtomicBoolean completedEmpty = new AtomicBoolean();
-		AtomicReference<Throwable> error = new AtomicReference<>();
-
-		@SuppressWarnings("deprecation") // Because of doOnSuccessOrError, which will be removed in 3.5.0
-		Mono<Integer> mono = Flux
-				.range(1, 10)
-				.reduce((a, b) -> a + b)
-				.doOnSuccessOrError((v, t) -> {
-					if (v == null && t == null) completedEmpty.set(true);
-					if (t != null) error.set(t);
-					invoked.increment();
-				});
-
-		StepVerifier.create(mono)
-		            .expectFusion()
-		            .expectNext(55)
-		            .expectComplete()
-		            .verify();
-
-		assertThat(completedEmpty.get()).as("unexpected empty completion").isFalse();
-		assertThat(invoked.intValue()).isEqualTo(1);
-		assertThat(error).as("unexpected error").hasValue(null);
-	}
-
-	@Test
-	public void onSuccessOrErrorFusionConditional() {
-		LongAdder invoked = new LongAdder();
-		AtomicBoolean completedEmpty = new AtomicBoolean();
-		AtomicReference<Throwable> error = new AtomicReference<>();
-
-		@SuppressWarnings("deprecation") // Because of doOnSuccessOrError, which will be removed in 3.5.0
-		Mono<Integer> mono = Flux
-				.range(1, 10)
-				.reduce((a, b) -> a + b)
-				.filter(v -> true)
-				.doOnSuccessOrError((v, t) -> {
-					if (v == null && t == null) completedEmpty.set(true);
-					if (t != null) error.set(t);
-					invoked.increment();
-				});
-
-		StepVerifier.create(mono)
-		            .expectFusion()
-		            .expectNext(55)
-		            .expectComplete()
-		            .verify();
-
-		assertThat(completedEmpty.get()).as("unexpected empty completion").isFalse();
-		assertThat(invoked.intValue()).isEqualTo(1);
-		assertThat(error).as("unexpected error").hasValue(null);
-	}
-
-	@Test
-	public void onAfterSuccessOrErrorNormal() {
-		LongAdder invoked = new LongAdder();
-		AtomicBoolean completedEmpty = new AtomicBoolean();
-		AtomicReference<Throwable> error = new AtomicReference<>();
-
-		@SuppressWarnings("deprecation") // Because of doAfterSuccessOrError, which will be removed in 3.5.0
-		Mono<Integer> mono = Flux
-				.range(1, 10)
-				.reduce((a, b) -> a + b)
-				.hide()
-				.doAfterSuccessOrError((v, t) -> {
-					if (v == null && t == null) completedEmpty.set(true);
-					if (t != null) error.set(t);
-					invoked.increment();
-				});
-
-		StepVerifier.create(mono)
-		            .expectFusion(Fuseable.ANY, Fuseable.NONE)
-		            .expectNext(55)
-		            .expectComplete()
-		            .verify();
-
-		assertThat(completedEmpty.get()).as("unexpected empty completion").isFalse();
-		assertThat(invoked.intValue()).isEqualTo(1);
-		assertThat(error).as("unexpected error").hasValue(null);
-	}
-
-	@Test
-	public void onAfterSuccessOrErrorNormalConditional() {
-		LongAdder invoked = new LongAdder();
-		AtomicBoolean completedEmpty = new AtomicBoolean();
-		AtomicReference<Throwable> error = new AtomicReference<>();
-
-		@SuppressWarnings("deprecation") // Because of doAfterSuccessOrError, which will be removed in 3.5.0
-		Mono<Integer> mono = Flux
-				.range(1, 10)
-				.reduce((a, b) -> a + b)
-				.hide()
-				.filter(v -> true)
-				.doAfterSuccessOrError((v, t) -> {
-					if (v == null && t == null) completedEmpty.set(true);
-					if (t != null) error.set(t);
-					invoked.increment();
-				});
-
-		StepVerifier.create(mono)
-		            .expectFusion(Fuseable.ANY, Fuseable.NONE)
-		            .expectNext(55)
-		            .expectComplete()
-		            .verify();
-
-		assertThat(completedEmpty.get()).as("unexpected empty completion").isFalse();
-		assertThat(invoked.intValue()).isEqualTo(1);
-		assertThat(error).as("unexpected error").hasValue(null);
-	}
-
-	@Test
-	public void onAfterSuccessOrErrorFuseableNegotiatedNone() {
-		LongAdder invoked = new LongAdder();
-		AtomicBoolean completedEmpty = new AtomicBoolean();
-		AtomicReference<Throwable> error = new AtomicReference<>();
-
-		@SuppressWarnings("deprecation") // Because of doAfterSuccessOrError, which will be removed in 3.5.0
-		Mono<Integer> mono = Flux
-				.range(1, 10)
-				.reduce((a, b) -> a + b)
-				.doAfterSuccessOrError((v, t) -> {
-					if (v == null && t == null) completedEmpty.set(true);
-					if (t != null) error.set(t);
-					invoked.increment();
-				});
-
-		StepVerifier.create(mono.log())
-		            .expectFusion(Fuseable.ANY, Fuseable.NONE)
-		            .expectNext(55)
-		            .expectComplete()
-		            .verify();
-
-		assertThat(completedEmpty.get()).as("unexpected empty completion").isFalse();
-		assertThat(invoked.intValue()).isEqualTo(1);
-		assertThat(error).as("unexpected error").hasValue(null);
-	}
-
-	@Test
-	public void onAfterSuccessOrErrorFuseableConditionalNegotiatedNone() {
-		LongAdder invoked = new LongAdder();
-		AtomicBoolean completedEmpty = new AtomicBoolean();
-		AtomicReference<Throwable> error = new AtomicReference<>();
-
-		@SuppressWarnings("deprecation") // Because of doAfterSuccessOrError, which will be removed in 3.5.0
-		Mono<Integer> mono = Flux
-				.range(1, 10)
-				.reduce((a, b) -> a + b)
-				.filter(v -> true)
-				.doAfterSuccessOrError((v, t) -> {
-					if (v == null && t == null) completedEmpty.set(true);
-					if (t != null) error.set(t);
-					invoked.increment();
-				});
-
-		StepVerifier.create(mono)
-		            .expectFusion(Fuseable.ANY, Fuseable.NONE)
-		            .expectNext(55)
-		            .expectComplete()
-		            .verify();
-
-		assertThat(completedEmpty.get()).as("unexpected empty completion").isFalse();
-		assertThat(invoked.intValue()).isEqualTo(1);
-		assertThat(error).as("unexpected error").hasValue(null);
-	}
-
-	@Test
->>>>>>> 5d7a926d
 	public void onAfterTerminateNormalConditional() {
 		LongAdder invoked = new LongAdder();
 
