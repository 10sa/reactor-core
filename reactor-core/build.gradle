/*
 * Copyright (c) 2011-2018 Pivotal Software Inc, All Rights Reserved.
 *
 * Licensed under the Apache License, Version 2.0 (the "License");
 * you may not use this file except in compliance with the License.
 * You may obtain a copy of the License at
 *
 *       https://www.apache.org/licenses/LICENSE-2.0
 *
 * Unless required by applicable law or agreed to in writing, software
 * distributed under the License is distributed on an "AS IS" BASIS,
 * WITHOUT WARRANTIES OR CONDITIONS OF ANY KIND, either express or implied.
 * See the License for the specific language governing permissions and
 * limitations under the License.
 */
import me.champeau.gradle.japicmp.JapicmpTask

apply plugin: 'idea' //needed to avoid IDEA seeing the jmh folder as source
apply plugin: 'osgi'
apply plugin: 'org.unbroken-dome.test-sets'
apply plugin: 'kotlin'

sourceSets {
  noMicrometerTest {
	java.srcDir 'src/test/java'
	resources.srcDir 'src/test/resources'
  }
}

testSets {
  blockHoundTest
}

configurations {
  compileOnly.extendsFrom jsr166backport
  testCompile.extendsFrom jsr166backport
  noMicrometerTestRuntime {
	extendsFrom testRuntime
	exclude group:"io.micrometer", module:"micrometer-core"
  }
}

dependencies {
  // Reactive Streams
  compile "org.reactivestreams:reactive-streams:${reactiveStreamsVersion}"
  testCompile "org.reactivestreams:reactive-streams-tck:${reactiveStreamsVersion}"

  // JSR-305 annotations
  optional "com.google.code.findbugs:jsr305:$jsr305Version"

  //Optional Logging Operator
  optional "org.slf4j:slf4j-api:$slf4jVersion"

  //Optional Metrics
  optional "io.micrometer:micrometer-core:$micrometerVersion"

  optional("org.jetbrains.kotlin:kotlin-stdlib:${kotlinVersion}")

  //Optional BlockHound support
  optional "io.projectreactor.tools:blockhound:$blockhoundVersion"

  //Optional JDK 9 Converter
  jsr166backport "io.projectreactor:jsr166:$jsr166BackportVersion"

  testCompile "junit:junit:$jUnitVersion"
  testRuntime "ch.qos.logback:logback-classic:$logbackVersion"
  testRuntime "io.micrometer:micrometer-core:$micrometerVersion"
  // Testing
  testCompile(project(":reactor-test")) {
	exclude module: 'reactor-core'
  }

  testCompile "org.assertj:assertj-core:$assertJVersion",
		  "org.testng:testng:$testNgVersion",
		  "org.mockito:mockito-core:$mockitoVersion",
		  "org.openjdk.jol:jol-core:$javaObjectLayoutVersion",
		  "pl.pragmatists:JUnitParams:$jUnitParamsVersion",
		  "org.awaitility:awaitility:$awaitilityVersion",
		  "com.pivovarit:throwing-function:$throwingFunctionVersion"

  noMicrometerTestCompile sourceSets.main.output
  noMicrometerTestCompile sourceSets.test.output
  noMicrometerTestCompile configurations.testCompile
}

task downloadBaseline {
  if (project.gradle.startParameter.isOffline()) {
	println "Offline: skipping downloading of baseline and JAPICMP"
  }
  else if ("$compatibleVersion" == "SKIP") {
	println "SKIP: Instructed to skip the baseline comparison"
  }
  else {
	println "Will download and perform baseline comparison with ${compatibleVersion}"
	finalizedBy { doDownloadBaseline }
  }
}

task doDownloadBaseline(type: Download) {
  onlyIfNewer true
  compress true

  src "${repositories.jcenter().url}io/projectreactor/reactor-core/$compatibleVersion/reactor-core-${compatibleVersion}.jar"
  dest "${buildDir}/baselineLibs/reactor-core-${compatibleVersion}.jar"

  finalizedBy { japicmp }
}

task japicmp(type: JapicmpTask) {
  oldClasspath = files("${buildDir}/baselineLibs/reactor-core-${compatibleVersion}.jar")
  newClasspath = files(jar.archivePath)
  onlyBinaryIncompatibleModified = true
  failOnModification = true
  failOnSourceIncompatibility = true
  txtOutputFile = file("${project.buildDir}/reports/japi.txt")
  ignoreMissingClasses = true
  includeSynthetic = true

  //TODO after a release, bump the gradle.properties baseline
  //TODO after a release, remove the reactor-core exclusions below if any
//	classExcludes = []
//	methodExcludes = ["reactor.core.Scannable#operatorName()"]
}

//complements the javadoc.gradle common configuration
javadoc {
  options.addBooleanOption('nodeprecated', true)
  options.overview = "$rootDir/docs/api/overview.html"
  excludes = [
		  // Must be public due to the ServiceLoader's requirements
		  "reactor/core/scheduler/ReactorBlockHoundIntegration.java",
  ]
  doLast {
	// work around https://github.com/gradle/gradle/issues/4046
	copy {
	  from('src/main/java')
	  into "$project.buildDir/docs/javadoc/"
	  include "**/doc-files/**/*"
	}
  }
}

<<<<<<< HEAD
=======
// Need https://github.com/Kotlin/dokka/issues/184 to be fixed to avoid "Can't find node by signature" log spam
dokka {
  dependsOn jar
  group = "documentation"
  description = "Generates Kotlin API documentation."
  moduleName = "reactor-core"
  jdkVersion = 8

  outputFormat = "html"
  outputDirectory = new File(project.buildDir, "docs/kdoc")

  //this is needed so that links to java classes are resolved
  doFirst {
	classpath += project.jar.outputs.files.getFiles()
	classpath += project.sourceSets.main.compileClasspath
  }
  //this is needed so that the kdoc only generates for kotlin classes
  //(default kotlinTasks sourceSet also includes java)
  kotlinTasks {

  }
  processConfigurations = []
  sourceDirs = files("src/main/kotlin")

  externalDocumentationLink {
	url = new URL("https://projectreactor.io/docs/core/release/api/")
  }
  externalDocumentationLink {
	url = new URL("https://www.reactive-streams.org/reactive-streams-1.0.2-javadoc/")
  }
}

task kdocZip(type: Zip, dependsOn: dokka) {
  //ends up similar to javadoc jar: reactor-core-xxxx.RELEASE-kdoc.zip
  archiveClassifier.set('kdoc')
  from("${project.buildDir}/docs/kdoc")
}

>>>>>>> 3d8d2262
task testStaticInit(type: Test, group: 'verification') {
  systemProperty 'reactor.trace.operatorStacktrace', 'true'
  include '**/*TestStaticInit.*'
  doFirst {
	println "Additional tests from `testStaticInit` ($includes)"
  }
  afterSuite { TestDescriptor descriptor, TestResult result ->
	if (result.testCount > 0 && (result.skippedTestCount + result.failedTestCount + result.successfulTestCount == 0)) {
	  throw new GradleException("No static initialization tests were executed")
	}
  }
}

task loops(type: Test, group: 'verification') {
  mustRunAfter testStaticInit
  include '**/*Loop.*'
  doFirst {
	println "Additional tests from `loops` ($includes)"
  }
}

task testNG(type: Test, group: 'verification') {
  mustRunAfter testStaticInit
  useTestNG()
  include '**/*Verification.*'
  doFirst {
	println "Additional tests from `testNG` ($includes)"
  }
}

task testNoMicrometer(type: Test, group: 'verification') {
  testClassesDirs = sourceSets.noMicrometerTest.output.classesDirs
  classpath = sourceSets.noMicrometerTest.runtimeClasspath
  include '**/*NoMicrometerTest.*'

  doFirst {
	println "Additional tests without Micrometer ($includes)"
  }
}

//inherit basic test task + common configuration in root
//always depend on testStaticInit, skip testNG on Travis, skip loops when not releasing
//note that this way the tasks can be run individually
check {
  dependsOn testStaticInit
  dependsOn testNoMicrometer
  if (!detectedCiServers.contains("TRAVIS")) {
	dependsOn testNG
  }
  if (!version.endsWith('BUILD-SNAPSHOT')) {
	dependsOn loops
  }
}

//TODO all java9 / stubs / java-specific stuff should go in a convention plugin ?
if (!JavaVersion.current().isJava9Compatible()) {
  test {
	jvmArgs = ["-Xbootclasspath/p:" + configurations.jsr166backport.asPath]
  }
}

jar {
  manifest {
	attributes 'Implementation-Title': 'reactor-core',
			'Implementation-Version': version,
			'Automatic-Module-Name': 'reactor.core'
	instruction 'Import-Package', bundleImportPackages.join(',')
  }
}

<<<<<<< HEAD
artifacts {
  archives sourcesJar
  archives javadocJar
  archives rootProject.tasks.docsZip
}

=======
>>>>>>> 3d8d2262
jacocoTestReport.dependsOn test
check.dependsOn jacocoTestReport
jar.finalizedBy(downloadBaseline)

if (JavaVersion.current().java9Compatible) {
  sourceSets {
	java8stubs.java.srcDirs = ['src/main/java8stubs']
	java9 {
	  compileClasspath += main.output
	  java.srcDirs = ['src/main/java9']
	}
  }

  tasks.withType(JavaCompile).all {
	if (it == compileJava9Java) {
	  sourceCompatibility = targetCompatibility = 9
	  options.compilerArgs.addAll(['--add-exports', 'java.base/jdk.internal.misc=ALL-UNNAMED'])
	}
	else {
	  sourceCompatibility = targetCompatibility = 8
	}
  }

  [jar]*.each {
	it.from sourceSets.java9.output
  }

  tasks.withType(Test).all {
	classpath = sourceSets.java9.output + files(it.classpath)
  }

  tasks.withType(Javadoc).all {
	excludes = ["reactor/core/publisher/Traces.java"]
  }

  dependencies {
	compileOnly sourceSets.java8stubs.output
  }
}
else {
  sourceSets {
	java9stubs.java.srcDirs = ['src/main/java9stubs']
  }

  dependencies {
	compileOnly sourceSets.java9stubs.output
  }
}

//add kdoc and docs.zip to the publication
publishing.publications.mavenJava.artifact(kdocZip)
publishing.publications.mavenJava.artifact(rootProject.tasks.docsZip)<|MERGE_RESOLUTION|>--- conflicted
+++ resolved
@@ -140,47 +140,6 @@
   }
 }
 
-<<<<<<< HEAD
-=======
-// Need https://github.com/Kotlin/dokka/issues/184 to be fixed to avoid "Can't find node by signature" log spam
-dokka {
-  dependsOn jar
-  group = "documentation"
-  description = "Generates Kotlin API documentation."
-  moduleName = "reactor-core"
-  jdkVersion = 8
-
-  outputFormat = "html"
-  outputDirectory = new File(project.buildDir, "docs/kdoc")
-
-  //this is needed so that links to java classes are resolved
-  doFirst {
-	classpath += project.jar.outputs.files.getFiles()
-	classpath += project.sourceSets.main.compileClasspath
-  }
-  //this is needed so that the kdoc only generates for kotlin classes
-  //(default kotlinTasks sourceSet also includes java)
-  kotlinTasks {
-
-  }
-  processConfigurations = []
-  sourceDirs = files("src/main/kotlin")
-
-  externalDocumentationLink {
-	url = new URL("https://projectreactor.io/docs/core/release/api/")
-  }
-  externalDocumentationLink {
-	url = new URL("https://www.reactive-streams.org/reactive-streams-1.0.2-javadoc/")
-  }
-}
-
-task kdocZip(type: Zip, dependsOn: dokka) {
-  //ends up similar to javadoc jar: reactor-core-xxxx.RELEASE-kdoc.zip
-  archiveClassifier.set('kdoc')
-  from("${project.buildDir}/docs/kdoc")
-}
-
->>>>>>> 3d8d2262
 task testStaticInit(type: Test, group: 'verification') {
   systemProperty 'reactor.trace.operatorStacktrace', 'true'
   include '**/*TestStaticInit.*'
@@ -251,15 +210,6 @@
   }
 }
 
-<<<<<<< HEAD
-artifacts {
-  archives sourcesJar
-  archives javadocJar
-  archives rootProject.tasks.docsZip
-}
-
-=======
->>>>>>> 3d8d2262
 jacocoTestReport.dependsOn test
 check.dependsOn jacocoTestReport
 jar.finalizedBy(downloadBaseline)
@@ -309,6 +259,5 @@
   }
 }
 
-//add kdoc and docs.zip to the publication
-publishing.publications.mavenJava.artifact(kdocZip)
+//add docs.zip to the publication
 publishing.publications.mavenJava.artifact(rootProject.tasks.docsZip)